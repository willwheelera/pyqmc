--- conflicted
+++ resolved
@@ -1,12 +1,8 @@
 import numpy as np
 import pyqmc.gpu as gpu
 import pyqmc.pbc as pbc
-<<<<<<< HEAD
 import pyqmc.supercell as supercell
-=======
-from pyqmc.supercell import get_supercell_kpts, get_supercell
-from pyqmc.pbc_eval_gto import get_lattice_Ls, _estimate_rcut, eval_gto
->>>>>>> c73d6118
+import pyqmc.pbc_eval_gto as pbc_eval_gto
 import pyqmc.determinant_tools
 
 """
@@ -151,8 +147,8 @@
             "mo_coeff_beta": gpu.cp.asarray(np.concatenate(mo_coeff[1], axis=1)),
         }
 
-        self.Ls = get_lattice_Ls(self._cell)
-        self.rcut = _estimate_rcut(self._cell)
+        self.Ls = pbc_eval_gto.get_lattice_Ls(self._cell)
+        self.rcut = pbc_eval_gto._estimate_rcut(self._cell)
 
     @classmethod
     def from_mean_field(self, cell, mf, twist=None):
@@ -251,12 +247,8 @@
         # k, coordinate
         wrap_phase = get_wrapphase_complex(kdotR)
         # k,coordinate, orbital
-<<<<<<< HEAD
         ao = gpu.cp.asarray(
-            self._cell.eval_gto("PBC" + eval_str, mycoords, kpts=self._kpts)
-=======
-        ao = cp.asarray(
-            eval_gto(
+            pbc_eval_gto.eval_gto(
                 self._cell,
                 "PBC" + eval_str,
                 mycoords,
@@ -264,7 +256,6 @@
                 Ls=self.Ls,
                 rcut=self.rcut,
             )
->>>>>>> c73d6118
         )
         ao = gpu.cp.einsum("k...,k...a->k...a", wrap_phase, ao)
         if len(ao.shape) == 4:  # if derivatives are included
