import numpy as np
import pyqmc.gpu as gpu
import pyqmc.pbc as pbc
import pyqmc.supercell as supercell
import pyqmc.pbc_eval_gto as pbc_eval_gto
import pyqmc.determinant_tools

"""
The evaluators have the concept of a 'set' of atomic orbitals, that may apply to 
different sets of molecular orbitals

For example, for the PBC evaluator, each k-point is a set, since each molecular 
orbital is only a sum over the k-point of its type.

In the future, this could apply to orbitals of a given point group symmetry, for example.
"""


def get_wrapphase_real(x):
    return (-1) ** np.round(x / np.pi)


def get_wrapphase_complex(x):
    return np.exp(1j * x)


def get_complex_phase(x):
    return x / np.abs(x)


def choose_evaluator_from_pyscf(mol, mf, mc=None, twist=None, determinants = None):
    """
    Returns:
    an orbital evaluator chosen based on the inputs.
    """

    if hasattr(mol, "a"):
        if mc is not None:
            raise NotImplementedError(
                "Do not support multiple determinants for k-points orbital evaluator"
            )
        return PBCOrbitalEvaluatorKpoints.from_mean_field(mol, mf, twist, determinants=determinants)
    if mc is None:
        return MoleculeOrbitalEvaluator.from_pyscf(mol, mf, determinants=determinants)
    return MoleculeOrbitalEvaluator.from_pyscf(mol, mf, mc, determinants=determinants)


class MoleculeOrbitalEvaluator:
    def __init__(self, mol, mo_coeff):
        self.iscomplex = False
        self.parameters = {
            "mo_coeff_alpha": gpu.cp.asarray(mo_coeff[0]),
            "mo_coeff_beta": gpu.cp.asarray(mo_coeff[1]),
        }
        self.parm_names = ["_alpha", "_beta"]

        self._mol = mol

    @classmethod
    def from_pyscf(self, mol, mf, mc=None, tol=-1, determinants = None):
        """
        mol: A Mole object
        mf: An object with mo_coeff and mo_occ.
        mc: (optional) a CI object from pyscf

        """
        obj = mc if hasattr(mc, "mo_coeff") else mf
        if mc is not None:
            detcoeff, occup, det_map = pyqmc.determinant_tools.interpret_ci(mc, tol)
        elif determinants is not None:
            detcoeff, occup, det_map = pyqmc.determinant_tools.create_packed_objects(determinants, tol, format='list')
        else:
            detcoeff = gpu.cp.array([1.0])
            det_map = gpu.cp.array([[0], [0]])
            # occup
            if len(mf.mo_occ.shape) == 2:
                occup = [
                    [list(np.argwhere(mf.mo_occ[spin] > 0.5)[:, 0])] for spin in [0, 1]
                ]
            else:
                occup = [
                    [list(np.argwhere(mf.mo_occ > 1.5 - spin)[:, 0])] for spin in [0, 1]
                ]

        max_orb = [int(np.max(occup[s], initial=0) + 1) for s in [0, 1]]
        if len(obj.mo_coeff[0].shape) == 2:
            mo_coeff = [obj.mo_coeff[spin][:, 0 : max_orb[spin]] for spin in [0, 1]]
        else:
            mo_coeff = [obj.mo_coeff[:, 0 : max_orb[spin]] for spin in [0, 1]]

        return detcoeff, occup, det_map, MoleculeOrbitalEvaluator(mol, mo_coeff)

    def nmo(self):
        return [
            self.parameters["mo_coeff_alpha"].shape[-1],
            self.parameters["mo_coeff_beta"].shape[-1],
        ]

    def aos(self, eval_str, configs, mask=None):
        """"""
        mycoords = configs.configs if mask is None else configs.configs[mask]
        mycoords = mycoords.reshape((-1, mycoords.shape[-1]))
        aos = gpu.cp.asarray([self._mol.eval_gto(eval_str, mycoords)])
        if len(aos.shape) == 4:  # if derivatives are included
            return aos.reshape((1, aos.shape[1], *mycoords.shape[:-1], aos.shape[-1]))
        else:
            return aos.reshape((1, *mycoords.shape[:-1], aos.shape[-1]))

    def mos(self, ao, spin):
        return ao[0].dot(self.parameters[f"mo_coeff{self.parm_names[spin]}"])

    def pgradient(self, ao, spin):
        return (
            gpu.cp.array([self.parameters[f"mo_coeff{self.parm_names[spin]}"].shape[1]]),
            ao,
        )


def get_k_indices(cell, mf, kpts, tol=1e-6):
    """Given a list of kpts, return inds such that mf.kpts[inds] is a list of kpts equivalent to the input list"""
    kdiffs = mf.kpts[np.newaxis] - kpts[:, np.newaxis]
    frac_kdiffs = np.dot(kdiffs, cell.lattice_vectors().T) / (2 * np.pi)
    kdiffs = np.mod(frac_kdiffs + 0.5, 1) - 0.5
    return np.nonzero(np.linalg.norm(kdiffs, axis=-1) < tol)[1]


def pbc_single_determinant(mf, kinds):
    detcoeff = np.array([1.0])
    det_map = np.array([[0], [0]])

    if len(mf.mo_coeff[0][0].shape) == 2:
        occup_k = [
            [[list(np.argwhere(mf.mo_occ[spin][k] > 0.5)[:, 0])] for k in kinds]
            for spin in [0, 1]
        ]
    elif len(mf.mo_coeff[0][0].shape) == 1:
        occup_k = [
            [[list(np.argwhere(mf.mo_occ[k] > 1.5 - spin)[:, 0])] for k in kinds]
            for spin in [0, 1]
        ]
    return detcoeff, det_map, occup_k

def select_orbitals_kpoints(determinants, mf, kinds):
    """ 
    Based on the k-point indices in `kinds`, select the MO coefficients that correspond to those k-points, 
    and the determinants. 
    The determinant indices are flattened so that the indices refer to the concatenated MO coefficients. 
    """
    max_orb = [[[np.max(orb_k)+1 if len(orb_k) >0 else 0 for orb_k in spin ] for spin in det] for wt, det in determinants]
    max_orb = np.amax(max_orb, axis=0)

    if len(mf.mo_coeff[0][0].shape) == 2:
        mf_mo_coeff = mf.mo_coeff
    elif len(mf.mo_coeff[0][0].shape) == 1:
        mf_mo_coeff = [mf.mo_coeff,mf.mo_coeff]
    mo_coeff = [[ mf_mo_coeff[s][k][:,0:max_orb[s][k]] for ki, k in enumerate(kinds)] for s in range(2)]

    # and finally, we remove the k-index from determinants
    determinants_flat=[]
    orb_offsets = np.cumsum(max_orb[:,kinds], axis=1)
    orb_offsets= np.pad(orb_offsets[:,:-1],((0,0),(1,0)))
    for wt, det in determinants: 
        flattened_det = []
        for det_s, offset_s in zip(det, orb_offsets):
            flattened=np.array([det_s[k] + offset_s[ki] for ki, k in enumerate(kinds)]).flatten()
            flattened_det.append(list(flattened))
        determinants_flat.append( (wt, flattened_det))
    return mo_coeff, determinants_flat

class PBCOrbitalEvaluatorKpoints:
    """
    Evaluate orbitals from a PBC object.
    cell is expected to be one made with make_supercell().
    mo_coeff should be in [spin][k][ao,mo] order
    kpts should be a list of the k-points corresponding to mo_coeff

    """

    def __init__(self, cell, mo_coeff, kpts=None):
        self.iscomplex = True
        self._cell = cell.original_cell
        self.S = cell.S

        self._kpts = [0, 0, 0] if kpts is None else kpts
        self.param_split = [
            np.cumsum(np.asarray([m.shape[1] for m in mo_coeff[spin]]))
            for spin in [0, 1]
        ]
        self.parm_names = ["_alpha", "_beta"]
        self.parameters = {
            "mo_coeff_alpha": gpu.cp.asarray(np.concatenate(mo_coeff[0], axis=1)),
            "mo_coeff_beta": gpu.cp.asarray(np.concatenate(mo_coeff[1], axis=1)),
        }

        self.Ls = pbc_eval_gto.get_lattice_Ls(self._cell)
        self.rcut = pbc_eval_gto._estimate_rcut(self._cell)

    @classmethod
    def from_mean_field(self, cell, mf, twist=None, determinants = None):
        """
        mf is expected to be a KUHF, KRHF, or equivalent DFT objects.
        Selects occupied orbitals from a given twist
        If cell is a supercell, will automatically choose the folded k-points that correspond to that twist.

        """

        cell = (
            cell
            if hasattr(cell, "original_cell")
            else supercell.get_supercell(cell, np.asarray([[1, 0, 0], [0, 1, 0], [0, 0, 1]]))
        )
        if twist is None:
            twist = np.zeros(3)
        else:
            twist = np.dot(np.linalg.inv(cell.a), np.mod(twist, 1.0)) * 2 * np.pi
        kinds = list(set(get_k_indices(cell, mf, supercell.get_supercell_kpts(cell) + twist)))
        if len(kinds) != cell.scale:
            raise ValueError(f"Found {len(kinds)} k-points but should have found {cell.scale}.")
        kpts = mf.kpts[kinds]

        if determinants is None:
            determinants=[(1.0,pyqmc.determinant_tools.create_pbc_determinant(cell, mf, []))]

        mo_coeff, determinants_flat = select_orbitals_kpoints(determinants, mf, kinds)
        detcoeff, occup, det_map = pyqmc.determinant_tools.create_packed_objects(determinants_flat, format='list')

        return (
            detcoeff,
            occup,
            det_map,
            PBCOrbitalEvaluatorKpoints(cell, mo_coeff, kpts),
        )

    def nmo(self):
        return [
            self.parameters["mo_coeff_alpha"].shape[-1],
            self.parameters["mo_coeff_beta"].shape[-1],
        ]

    def aos(self, eval_str, configs, mask=None):
        """
        Returns an ndarray in order [k,..., orbital] of the ao's if value is requested

        if a derivative is requested, will instead return [k,d,...,orbital]
        """
        mycoords = configs.configs if mask is None else configs.configs[mask]
        mycoords = mycoords.reshape((-1, mycoords.shape[-1]))
        # coordinate, dimension
        wrap = configs.wrap if mask is None else configs.wrap[mask]
        wrap = np.dot(wrap, self.S)
        wrap = wrap.reshape((-1, wrap.shape[-1]))
        kdotR = np.linalg.multi_dot(
            (self._kpts, self._cell.lattice_vectors().T, wrap.T)
        )
        # k, coordinate
        wrap_phase = get_wrapphase_complex(kdotR)
        # k,coordinate, orbital
        ao = gpu.cp.asarray(
            pbc_eval_gto.eval_gto(
                self._cell,
                "PBC" + eval_str,
                mycoords,
                kpts=self._kpts,
                Ls=self.Ls,
                rcut=self.rcut,
            )
        )
        ao = gpu.cp.einsum("k...,k...a->k...a", wrap_phase, ao)
        if len(ao.shape) == 4:  # if derivatives are included
            return ao.reshape(
                (ao.shape[0], ao.shape[1], *mycoords.shape[:-1], ao.shape[-1])
            )
        else:
            return ao.reshape((ao.shape[0], *mycoords.shape[:-1], ao.shape[-1]))

    def mos(self, ao, spin):
        """ao should be [k,[d],...,ao].
        Returns a concatenated list of all molecular orbitals in form [..., mo]

        In the derivative case, returns [d,..., mo]
        """
        p = np.split(
            self.parameters[f"mo_coeff{self.parm_names[spin]}"],
            self.param_split[spin],
            axis=-1,
        )
<<<<<<< HEAD
        return cp.concatenate(
            cp.asarray([ak.dot(mok) for ak, mok in zip(ao, p[0:-1])]), axis=-1
        )
=======
        return gpu.cp.concatenate([ak.dot(mok) for ak, mok in zip(ao, p[0:-1])], axis=-1)
>>>>>>> ef6b6da1

    def pgradient(self, ao, spin):
        """
        returns:
        N sets of atomic orbitals
        split: which molecular orbitals correspond to which set

        You can construct the determinant by doing, for example:
        split, aos = pgradient(self.aos)
        mos = np.split(range(nmo),split)
        for ao, mo in zip(aos,mos):
            for i in mo:
                pgrad[:,:,i] = self._testcol(i,spin,ao)

        """
        return self.param_split[spin], ao<|MERGE_RESOLUTION|>--- conflicted
+++ resolved
@@ -284,13 +284,7 @@
             self.param_split[spin],
             axis=-1,
         )
-<<<<<<< HEAD
-        return cp.concatenate(
-            cp.asarray([ak.dot(mok) for ak, mok in zip(ao, p[0:-1])]), axis=-1
-        )
-=======
         return gpu.cp.concatenate([ak.dot(mok) for ak, mok in zip(ao, p[0:-1])], axis=-1)
->>>>>>> ef6b6da1
 
     def pgradient(self, ao, spin):
         """
