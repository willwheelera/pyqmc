--- conflicted
+++ resolved
@@ -312,7 +312,6 @@
         The ... is the total length of mycoords. You'll need to reshape if you want the original shape
         """
         mycoords = configs.configs if mask is None else configs.configs[mask]
-<<<<<<< HEAD
         wrap = configs.wrap if mask is None else configs.wrap[mask]
         wrap = np.dot(wrap, self.S)
 
@@ -337,30 +336,6 @@
             for kpt, sel in zip(self._kpts, select) if sel.sum() > 0
         ]
         return ao
-=======
-        mycoords = mycoords.reshape((-1, mycoords.shape[-1]))
-        primcoords, primwrap = pbc.enforce_pbc(self.Lprim, mycoords)
-        # coordinate, dimension
-        wrap = configs.wrap if mask is None else configs.wrap[mask]
-        wrap = np.dot(wrap, self.S)
-        wrap = wrap.reshape((-1, wrap.shape[-1])) + primwrap
-        kdotR = np.linalg.multi_dot(
-            (self._kpts, self._cell.lattice_vectors().T, wrap.T)
-        )
-        # k, coordinate
-        wrap_phase = get_wrapphase_complex(kdotR)
-        # k,coordinate, orbital
-        ao = gpu.cp.asarray(
-            self._cell.eval_gto("PBC" + eval_str, primcoords, kpts=self._kpts,)
-        )
-        ao = gpu.cp.einsum("k...,k...a->k...a", wrap_phase, ao)
-        if len(ao.shape) == 4:  # if derivatives are included
-            return ao.reshape(
-                (ao.shape[0], ao.shape[1], *mycoords.shape[:-1], ao.shape[-1])
-            )
-        else:
-            return ao.reshape((ao.shape[0], *mycoords.shape[:-1], ao.shape[-1]))
->>>>>>> db721d36
 
     def mos(self, ao, spin):
         """ao should be [k,[d],...,ao].
