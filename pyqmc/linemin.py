import numpy as np
import pandas as pd
import scipy
import h5py


def sr_update(pgrad, Sij, step, eps=0.1):
    invSij = np.linalg.inv(Sij + eps * np.eye(Sij.shape[0]))
    v = np.einsum("ij,j->i", invSij, pgrad)
    return -v * step  # / np.linalg.norm(v)


def sd_update(pgrad, Sij, step, eps=0.1):
    return -pgrad * step  # / np.linalg.norm(pgrad)


def sr12_update(pgrad, Sij, step, eps=0.1):
    invSij = scipy.linalg.sqrtm(np.linalg.inv(Sij + eps * np.eye(Sij.shape[0])))
    v = np.einsum("ij,j->i", invSij, pgrad)
    return -v * step  # / np.linalg.norm(v)


def opt_hdf(hdf_file, data, attr, configs, parameters):
    import pyqmc.hdftools as hdftools

    if hdf_file is not None:
        with h5py.File(hdf_file, "a") as hdf:
            if "configs" not in hdf.keys():
                hdftools.setup_hdf(hdf, data, attr)
                configs.initialize_hdf(hdf)
                hdf.create_group("wf")
                for k, it in parameters.items():
                    hdf.create_dataset("wf/" + k, data=it)
            hdftools.append_hdf(hdf, data)
            configs.to_hdf(hdf)
            for k, it in parameters.items():
                hdf["wf/" + k][...] = it.copy()


def polyfit_relative(xfit, yfit, degree):
    p = np.polyfit(xfit, yfit, degree)
    ypred = np.polyval(p, xfit)
    resid = (ypred - yfit) ** 2
    relative_error = np.var(resid) / np.var(yfit)
    return p, relative_error


def stable_fit2(xfit, yfit, tolerance=1e-2):
    """ Try to fit to a quadratic. If the fit is not good, 
    then just take the lowest value of yfit
    """
    steprange = np.max(xfit)
    minstep = np.min(xfit)
    pq, relative_errq = polyfit_relative(xfit, yfit, 2)
    pl, relative_errl = polyfit_relative(xfit, yfit, 1)

    print("relative errors in fit", relative_errq, relative_errl)
    if relative_errl / relative_errq < 2:  # If a linear fit is about as good..
        if pl[0] < 0:
            return steprange
        else:
            return minstep
    elif relative_errq < tolerance and pq[0] > 0:
        est_min = -pq[1] / (2 * pq[0])
        if est_min > steprange:
            est_min = steprange
        if est_min < minstep:
            est_min = minstep
        return est_min
    else:
        return xfit[np.argmin(yfit)]


def stable_fit(xfit, yfit):
    p = np.polyfit(xfit, yfit, 2)
    steprange = np.max(xfit)
    minstep = np.min(xfit)
    est_min = -p[1] / (2 * p[0])
    if est_min > steprange and p[0] > 0:  # minimum past the search radius
        est_min = steprange
    if est_min < minstep and p[0] > 0:  # mimimum behind the search radius
        est_min = minstep
    if p[0] < 0:
        plin = np.polyfit(xfit, yfit, 1)
        if plin[0] < 0:
            est_min = steprange
        if plin[0] > 0:
            est_min = minstep
    # print("estimated minimum adjusted", est_min, flush=True)
    return est_min


def line_minimization(
    wf,
    coords,
    pgrad_acc,
    steprange=0.2,
    warmup=0,
    maxiters=10,
    vmc=None,
    vmcoptions=None,
    lm=None,
    lmoptions=None,
    update=sr_update,
    update_kws=None,
    verbose=False,
    npts=5,
    hdf_file=None,
):
    """Optimizes energy by determining gradients with stochastic reconfiguration
        and minimizing the energy along gradient directions using correlated sampling.

    Args:

      wf: initial wave function

      coords: initial configurations

      pgrad_acc: A PGradAccumulator-like object

      steprange: How far to search in the line minimization

      warmup: number of steps to use for vmc warmup; if None, same as in vmcoptions

      maxiters: (maximum) number of steps in the gradient descent

      vmc: A function that works like mc.vmc()

      vmcoptions: a dictionary of options for the vmc method

      lm: the correlated sampling line minimization function to use

      lmoptions: a dictionary of options for the lm method

      update: A function that generates a parameter change 

      update_kws: Any keywords 

      npts: number of points to fit to in each line minimization

    Returns:

      wf: optimized wave function


    """
    if vmc is None:
        import pyqmc.mc

        vmc = pyqmc.mc.vmc
    if vmcoptions is None:
        vmcoptions = {}
    if lm is None:
        lm = lm_sampler
    if lmoptions is None:
        lmoptions = {}
    if update_kws is None:
        update_kws = {}

    # Restart
    if hdf_file is not None:
        with h5py.File(hdf_file, "a") as hdf:
            if "wf" in hdf.keys():
                grp = hdf["wf"]
                for k in grp.keys():
                    wf.parameters[k] = np.array(grp[k])
            if "configs" in hdf.keys():
<<<<<<< HEAD
                coords.configs = np.array(hdf["configs"])
=======
                coords.load_hdf(hdf)
>>>>>>> 698f649f

    # Attributes for linemin
    attr = dict(maxiters=maxiters, npts=npts, steprange=steprange)

    def gradient_energy_function(x, coords):
        newparms = pgrad_acc.transform.deserialize(x)
        for k in newparms:
            wf.parameters[k] = newparms[k]
        data, coords = vmc(wf, coords, accumulators={"pgrad": pgrad_acc}, **vmcoptions)
        df = pd.DataFrame(data)[warmup:]
        en = np.mean(df["pgradtotal"])
        en_err = np.std(df["pgradtotal"]) / np.sqrt(len(df))
        dpH = np.mean(df["pgraddpH"], axis=0)
        dp = np.mean(df["pgraddppsi"], axis=0)
        dpdp = np.mean(df["pgraddpidpj"], axis=0)
        grad = 2 * np.real(dpH - en * dp)
        Sij = np.real(dpdp - np.einsum("i,j->ij", dp, dp))
        return coords, df["pgradtotal"].values[-1], grad, Sij, en, en_err

    x0 = pgrad_acc.transform.serialize_parameters(wf.parameters)

    # VMC warm up period
    if verbose:
        print("starting warmup")
    data, coords = vmc(wf, coords, accumulators={}, **vmcoptions)
    df = []
    # Gradient descent cycles
    for it in range(maxiters):
        # Calculate gradient accurately
        coords, last_en, pgrad, Sij, en, en_err = gradient_energy_function(x0, coords)
        step_data = {}
        step_data["energy"] = en
        step_data["energy_error"] = en_err
        step_data["x"] = x0
        step_data["pgradient"] = pgrad
        step_data["iteration"] = it

        if verbose:
            print("descent en", en, en_err)
            print("descent |grad|", np.linalg.norm(pgrad), flush=True)

        xfit = []
        yfit = []

        # Calculate samples to fit.
        # include near zero in the fit, and go backwards as well
        # We don't use the above computed value because we are
        # doing correlated sampling.
        steps = np.linspace(-steprange / npts, steprange, npts)
        params = [x0 + update(pgrad, Sij, step, **update_kws) for step in steps]
        stepsdata = lm(wf, coords, params, pgrad_acc, **lmoptions)
        for data, p, step in zip(stepsdata, params, steps):
            en = np.real(np.mean(data["total"] * data["weight"]) / np.mean(data["weight"]))
            yfit.append(en)
            if verbose:
                print(
                    "descent step {:<15.10} {:<15.10} weight stddev {:<15.10}".format(
                        step, en, np.std(data["weight"])
                    ),
                    flush=True,
                )

        xfit.extend(steps)
        est_min = stable_fit(xfit, yfit)
        x0 += update(pgrad, Sij, est_min, **update_kws)
        step_data["tau"] = xfit
        step_data["yfit"] = yfit

        opt_hdf(hdf_file, step_data, attr, coords, pgrad_acc.transform.deserialize(x0))
        df.append(step_data)

    newparms = pgrad_acc.transform.deserialize(x0)
    for k in newparms:
        wf.parameters[k] = newparms[k]

    return wf, df


def lm_sampler(wf, configs, params, pgrad_acc):
    """ 
    Evaluates accumulator on the same set of configs for correlated sampling of different wave function parameters

    Args:
        wf: wave function object
        configs: (nconf, nelec, 3) array
        params: (nsteps, nparams) array 
            list of arrays of parameters (serialized) at each step
        pgrad_acc: PGradAccumulator 

    Returns:
        data: list of dicts, one dict for each sample
            each dict contains arrays returned from pgrad_acc, weighted by psi**2/psi0**2
    """

    import copy
    import numpy as np

    data = []
    psi0 = wf.recompute(configs)[1]  # recompute gives logdet
    for p in params:
        newparms = pgrad_acc.transform.deserialize(p)
        for k in newparms:
            wf.parameters[k] = newparms[k]
        psi = wf.recompute(configs)[1]  # recompute gives logdet
        rawweights = np.exp(2 * (psi - psi0))  # convert from log(|psi|) to |psi|**2
        df = pgrad_acc.enacc(configs, wf)
        df["weight"] = rawweights

        data.append(df)
    return data<|MERGE_RESOLUTION|>--- conflicted
+++ resolved
@@ -165,11 +165,7 @@
                 for k in grp.keys():
                     wf.parameters[k] = np.array(grp[k])
             if "configs" in hdf.keys():
-<<<<<<< HEAD
-                coords.configs = np.array(hdf["configs"])
-=======
                 coords.load_hdf(hdf)
->>>>>>> 698f649f
 
     # Attributes for linemin
     attr = dict(maxiters=maxiters, npts=npts, steprange=steprange)
