--- conflicted
+++ resolved
@@ -243,18 +243,10 @@
 
     def gradient_value(self, rvec, r):
         """
-<<<<<<< HEAD
-        Parameters:
-          rvec: (nconf,...,3)
-        Returns:
-          grad: (nconf,...,3)
-          value: (nconf,...)
-=======
         :parameter rvec: (nconfig,...,3) 
         :parameter r: (nconfig,...) 
         :returns: gradient and value
         :rtype: tuple of (nconfig,...,3) arrays
->>>>>>> fd2f644c
         """
         value = cp.zeros(r.shape)
         grad = cp.zeros(rvec.shape)
@@ -401,17 +393,10 @@
 
     def gradient_value(self, rvec, r):
         """
-<<<<<<< HEAD
-        Parameters:
-          rvec: (nconf,...,3) vector
-        Returns:
-          grad: has same dimensions as rvec
-=======
         :parameter rvec: (nconfig,...,3) 
         :parameter r: (nconfig,...) 
         :returns: gradient and value
         :rtype: tuple of (nconfig,...,3) arrays
->>>>>>> fd2f644c
         """
         grad = cp.zeros(rvec.shape)
         value = cp.zeros(r.shape)
