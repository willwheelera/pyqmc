--- conflicted
+++ resolved
@@ -101,17 +101,7 @@
     """
     Run VMC for nsteps.
 
-<<<<<<< HEAD
-    Return a dictionary of averages from each accumulator.  
-
-    For the gradient, we want :math:`\nabla |\Psi|^2` and we have :math:`\nabla \Psi / \Psi`
-
-    .. math:: \nabla \Psi^* \Psi = (\nabla \Psi^*) \Psi + \Psi^* (\nabla \Psi)
-    .. math::                    = \Psi^* \Psi \left(\frac{\nabla \Psi^*}{\Psi^*} + \frac{\nabla \Psi}{\Psi} \right)
-    .. math::                    = |\Psi|^2 2 {\rm Re}\left(\frac{\nabla \Psi}{\Psi}\right)
-=======
     Return a dictionary of averages from each accumulator.
->>>>>>> 770e7917
     """
     nconf, nelec, _ = configs.configs.shape
     block_avg = {}
