--- conflicted
+++ resolved
@@ -166,11 +166,7 @@
 
             # Acceptance
             t_prob = np.exp(1 / (2 * tstep) * (forward - backward))
-<<<<<<< HEAD
-            ratio = np.multiply(np.abs(wf.testvalue(e, newcoorde)) ** 2, t_prob)
-=======
             ratio = np.abs(wf.testvalue(e, newcoorde)) ** 2 * t_prob
->>>>>>> 466753ea
             accept = ratio > np.random.rand(nconf)
 
             # Update wave function
