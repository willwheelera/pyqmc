import pyqmc.obdm as obdm
import pyqmc.wftools as wftools
import pyqmc.pyscftools as pyscftools
import pyqmc.supercell as supercell
import pyqmc.linemin as linemin
import pyqmc.optimize_ortho as optimize_ortho
import pyqmc.dmc as dmc
import pyqmc.mc
import pyqmc.reblock
import numpy as np
import h5py
import scipy.stats
import pandas as pd
import copy
import pyqmc.accumulators
import os


def OPTIMIZE(
    dft_checkfile,
    output,
    anchors=None,
    nconfig=1000,
    ci_checkfile=None,
    load_parameters=None,
    S=None,
    jastrow_kws=None,
    slater_kws=None,
    target_root=None,
    nodal_cutoff=1e-3,
    **linemin_kws,
):
    linemin_kws["hdf_file"] = output
    if load_parameters is not None and output is not None and os.path.isfile(output):
        raise RuntimeError(
            "load_parameters is not None and output={0} already exists! Delete or rename {0} and try again.".format(
                output
            )
        )
    if target_root is None and anchors is not None:
        target_root = len(anchors)
    else:
        target_root = 0

    wf, configs, acc = initialize_qmc_objects(
        dft_checkfile,
        opt_wf=True,
        nconfig=nconfig,
        ci_checkfile=ci_checkfile,
        load_parameters=load_parameters,
        S=S,
        jastrow_kws=jastrow_kws,
        slater_kws=slater_kws,
        target_root=target_root,
        nodal_cutoff=nodal_cutoff,
    )
    if anchors is None:
        linemin.line_minimization(wf, configs, acc, **linemin_kws)
    else:
        wfs = [wftools.read_wf(copy.deepcopy(wf), a) for a in anchors]
        wfs.append(wf)
        optimize_ortho.optimize_orthogonal(wfs, configs, acc, **linemin_kws)


def generate_accumulators(mol, mf, energy=True, rdm1=False, extra_accumulators=None):
    acc = {} if extra_accumulators is None else extra_accumulators

    if hasattr(mf, "kpts") and len(mf.mo_coeff[0][0].shape) < 2:
        mo_coeff = [mf.mo_coeff, mf.mo_coeff]
    elif hasattr(mf.mo_coeff, "shape") and len(mf.mo_coeff.shape) == 2:
        mo_coeff = [mf.mo_coeff, mf.mo_coeff]
    else:
        mo_coeff = mf.mo_coeff

    if energy:
        if "energy" in acc.keys():
            raise Exception("Found energy in extra_accumulators and energy is True")
        acc["energy"] = pyqmc.accumulators.EnergyAccumulator(mol)
    if rdm1:
        if "rdm1_up" in acc.keys() or "rdm1_down" in acc.keys():
            raise Exception(
                "Found rdm1_up or rdm1_down in extra_accumulators and rdm1 is True"
            )
        acc["rdm1_up"] = obdm.OBDMAccumulator(mol, orb_coeff=mo_coeff[0], spin=0)
        acc["rdm1_down"] = obdm.OBDMAccumulator(mol, orb_coeff=mo_coeff[1], spin=1)

    return acc


def VMC(
    dft_checkfile,
    output,
    nconfig=1000,
    ci_checkfile=None,
    load_parameters=None,
    S=None,
    jastrow_kws=None,
    slater_kws=None,
    accumulators=None,
    **vmc_kws,
):
    vmc_kws["hdf_file"] = output
    wf, configs, acc = initialize_qmc_objects(
        dft_checkfile,
        nconfig=nconfig,
        ci_checkfile=ci_checkfile,
        load_parameters=load_parameters,
        S=S,
        jastrow_kws=jastrow_kws,
        slater_kws=slater_kws,
        accumulators=accumulators,
    )

    pyqmc.mc.vmc(wf, configs, accumulators=acc, **vmc_kws)


def DMC(
    dft_checkfile,
    output,
    nconfig=1000,
    ci_checkfile=None,
    load_parameters=None,
    S=None,
    jastrow_kws=None,
    slater_kws=None,
    accumulators=None,
    **dmc_kws,
):
    dmc_kws["hdf_file"] = output
    wf, configs, acc = initialize_qmc_objects(
        dft_checkfile,
        nconfig=nconfig,
        ci_checkfile=ci_checkfile,
        load_parameters=load_parameters,
        S=S,
        jastrow_kws=jastrow_kws,
        slater_kws=slater_kws,
        accumulators=accumulators,
    )

    dmc.rundmc(wf, configs, accumulators=acc, **dmc_kws)


def initialize_qmc_objects(
    dft_checkfile,
    nconfig=1000,
    load_parameters=None,
    ci_checkfile=None,
    S=None,
    jastrow_kws=None,
    slater_kws=None,
    accumulators=None,
    opt_wf=False,
    target_root=0,
<<<<<<< HEAD
    nodal_cutoff=nodal_cutoff,
=======
>>>>>>> c1e204c1
):
    if ci_checkfile is None:
        mol, mf = pyscftools.recover_pyscf(dft_checkfile)
        mc = None
    else:
        mol, mf, mc = pyscftools.recover_pyscf(dft_checkfile, ci_checkfile=ci_checkfile)
        mc.ci = mc.ci[target_root]

    if S is not None:
        mol = supercell.get_supercell(mol, np.asarray(S))

    wf, to_opt = wftools.generate_wf(
        mol, mf, mc=mc, jastrow_kws=jastrow_kws, slater_kws=slater_kws
    )
    if load_parameters is not None:
        wftools.read_wf(wf, load_parameters)

    configs = pyqmc.mc.initial_guess(mol, nconfig)
    if opt_wf:
        acc = pyqmc.accumulators.gradient_generator(mol, wf, to_opt, nodal_cutoff=nodal_cutoff)
    else:
        if accumulators == None:
            accumulators = {}
        acc = generate_accumulators(mol, mf, **accumulators)

    return wf, configs, acc


def read_opt(fname):
    with h5py.File(fname) as f:
        return pd.DataFrame(
            {
                "energy": f["energy"][...],
                "iteration": f["iteration"][...],
                "error": f["energy_error"][...],
                "fname": [fname] * len(f["energy"]),
            }
        )


def read_mc_output(
    fname,
    warmup=1,
    reblock=None,
    exclude_keys=("configs", "weights", "block", "nconfig"),
):
    ret = {"fname": fname, "warmup": warmup, "reblock": reblock}
    with h5py.File(fname, "r") as f:
        for k in f.keys():
            if k not in exclude_keys:
                vals = f[k][warmup:]
                if reblock is not None:
                    vals = pyqmc.reblock.reblock(vals, reblock)
                ret[k] = np.mean(vals, axis=0)
                ret[k + "_err"] = scipy.stats.sem(vals, axis=0)
    return ret<|MERGE_RESOLUTION|>--- conflicted
+++ resolved
@@ -152,10 +152,7 @@
     accumulators=None,
     opt_wf=False,
     target_root=0,
-<<<<<<< HEAD
-    nodal_cutoff=nodal_cutoff,
-=======
->>>>>>> c1e204c1
+    nodal_cutoff=1e-3,
 ):
     if ci_checkfile is None:
         mol, mf = pyscftools.recover_pyscf(dft_checkfile)
