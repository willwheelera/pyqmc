import numpy as np
from pyqmc import pbc, slateruhf
from pyscf.pbc import scf


def get_supercell_kpts(supercell):
    Sinv = np.linalg.inv(supercell.S).T
    u = [0, 1]
    unit_box = np.stack([x.ravel() for x in np.meshgrid(*[u] * 3, indexing="ij")]).T
    unit_box_ = np.dot(unit_box, supercell.S.T)
    xyz_range = np.stack([f(unit_box_, axis=0) for f in (np.amin, np.amax)]).T
    kptmesh = np.meshgrid(*[np.arange(*r) for r in xyz_range], indexing="ij")
    possible_kpts = np.dot(np.stack([x.ravel() for x in kptmesh]).T, Sinv)
    in_unit_box = (possible_kpts >= 0) * (possible_kpts < 1 - 1e-12)
    select = np.where(np.all(in_unit_box, axis=1))[0]
    reclatvec = np.linalg.inv(supercell.original_cell.lattice_vectors()).T * 2 * np.pi
    kpts = np.dot(possible_kpts[select], reclatvec)
    return kpts


def get_supercell(cell, S):
    """
    Inputs:
        cell: pyscf Cell object
        S: (3, 3) supercell matrix for QMC from cell defined by cell.a. In other words, the QMC calculation cell is qmc_cell = np.dot(S, cell.lattice_vectors()). For a 2x2x2 supercell, S is [[2, 0, 0], [0, 2, 0], [0, 0, 2]].
    """
    from pyscf.pbc import gto

    def get_supercell_copies(latvec, S):
        Sinv = np.linalg.inv(S).T
        u = [0, 1]
        unit_box = np.stack([x.ravel() for x in np.meshgrid(*[u] * 3, indexing="ij")]).T
        unit_box_ = np.dot(unit_box, S)
        xyz_range = np.stack([f(unit_box_, axis=0) for f in (np.amin, np.amax)]).T
        mesh = np.meshgrid(*[np.arange(*r) for r in xyz_range], indexing="ij")
        possible_pts = np.dot(np.stack([x.ravel() for x in mesh]).T, Sinv.T)
        in_unit_box = (possible_pts >= 0) * (possible_pts < 1 - 1e-12)
        select = np.where(np.all(in_unit_box, axis=1))[0]
        pts = np.linalg.multi_dot((possible_pts[select], S, latvec))
        return pts

    scale = np.abs(int(np.round(np.linalg.det(S))))
    superlattice = np.dot(S, cell.lattice_vectors())
    Rpts = get_supercell_copies(cell.lattice_vectors(), S)
    atom = []
    for (name, xyz) in cell._atom:
        atom.extend([(name, xyz + R) for R in Rpts])
    supercell = gto.Cell()
    supercell.a = superlattice
    supercell.atom = atom
<<<<<<< HEAD
    supercell.pseudo = cell.pseudo
    supercell.ecp = cell.ecp
    supercell.basis = cell.basis
=======
    supercell.ecp = cell.ecp
    supercell.basis = cell.basis
    supercell.exp_to_discard = cell.exp_to_discard
>>>>>>> 0882bebf
    supercell.unit = "Bohr"
    supercell.spin = cell.spin * scale
    supercell.exp_to_discard = cell.exp_to_discard
    supercell.build()
    supercell.original_cell = cell
    supercell.S = S
    supercell.scale = scale
    return supercell


class PySCFSlaterPBC:
    """A wave function object has a state defined by a reference configuration of electrons.
    The functions recompute() and updateinternals() change the state of the object, and 
    the rest compute and return values from that state. """

    def __init__(self, supercell, mf, twist=None):
        """
        Inputs:
          supercell: object returned by get_supercell(cell, S)
          mf: scf object of primitive cell calculation. scf calculation must include k points that fold onto the gamma point of the supercell
          twist: (3,) array, twisted boundary condition in fractional coordinates, i.e. as coefficients of the reciprocal lattice vectors of the supercell. Integer values are equivalent to zero.
        """
        for attribute in ["original_cell", "S"]:
            if not hasattr(supercell, attribute):
                print('Warning: supercell is missing attribute "%s"' % attribute)
                print("setting original_cell=supercell and S=np.eye(3)")
                supercell.original_cell = supercell
                supercell.S = np.eye(3)

        self.parameters = {}
        self.real_tol = 1e4

        self.supercell = supercell
        if twist is None:
            twist = np.zeros(3)
        else:
            twist = np.dot(np.linalg.inv(supercell.a), np.mod(twist, 1.0)) * 2 * np.pi
        self._kpts = get_supercell_kpts(supercell) + twist
        kdiffs = mf.kpts[np.newaxis] - self._kpts[:, np.newaxis]
        self.kinds = np.nonzero(np.linalg.norm(kdiffs, axis=-1) < 1e-12)[1]
        self.nk = len(self._kpts)
        print("nk", self.nk, self.kinds)

        self._cell = supercell.original_cell

        mcalist = []
        mcblist = []
        for kind in self.kinds:
            if len(mf.mo_coeff[0][0].shape) == 2:
                mca = mf.mo_coeff[0][kind][:, np.asarray(mf.mo_occ[0][kind] > 0.9)]
                mcb = mf.mo_coeff[1][kind][:, np.asarray(mf.mo_occ[1][kind] > 0.9)]
            else:
                mca = mf.mo_coeff[kind][:, np.asarray(mf.mo_occ[kind] > 0.9)]
                mcb = mf.mo_coeff[kind][:, np.asarray(mf.mo_occ[kind] > 1.1)]
            mca = np.real_if_close(mca, tol=self.real_tol)
            mcb = np.real_if_close(mcb, tol=self.real_tol)
            mcalist.append(mca / np.sqrt(self.nk))
            mcblist.append(mcb / np.sqrt(self.nk))
        self.parameters["mo_coeff_alpha"] = np.asarray(mcalist)
        self.parameters["mo_coeff_beta"] = np.asarray(mcblist)
        self._coefflookup = ("mo_coeff_alpha", "mo_coeff_beta")

        print("scf object is type", type(mf))
        if isinstance(mf, scf.kuhf.KUHF):
            # Then indices are (spin, kpt, basis, mo)
            self._nelec = [int(np.sum([o[k] for k in self.kinds])) for o in mf.mo_occ]
        elif isinstance(mf, scf.khf.KRHF):
            # Then indices are (kpt, basis, mo)
            self._nelec = [
                int(np.sum([mf.mo_occ[k] > t for k in self.kinds])) for t in (0.9, 1.1)
            ]
        else:
            print("Warning: not expecting scf object of type", type(mf))
<<<<<<< HEAD
            scale = np.linalg.det(self.supercell.S)
=======
            scale = self.supercell.scale
>>>>>>> 0882bebf
            self._nelec = [int(np.round(n * scale)) for n in self._cell.nelec]
        self._nelec = tuple(self._nelec)

        self.iscomplex = bool(sum(map(np.iscomplexobj, self.parameters.values())))
<<<<<<< HEAD
        if self.iscomplex:
            self.get_phase = lambda x: x / np.abs(x)
        else:
            self.get_phase = np.sign
=======
        self.iscomplex = self.iscomplex or np.linalg.norm(self._kpts) > 1e-12
        print("iscomplex:", self.iscomplex)
        if self.iscomplex:
            self.get_phase = lambda x: x / np.abs(x)
            self.get_wrapphase = lambda x: np.exp(1j * x)
        else:
            self.get_phase = np.sign
            self.get_wrapphase = lambda x: (-1) ** np.round(x / np.pi)
>>>>>>> 0882bebf

    def evaluate_orbitals(self, configs, mask=None, eval_str="PBCGTOval_sph"):
        mycoords = configs.configs
        configswrap = configs.wrap
        if mask is not None:
            mycoords = mycoords[mask]
            configswrap = configswrap[mask]
        mycoords = mycoords.reshape((-1, mycoords.shape[-1]))
        # wrap supercell positions into primitive cell
        prim_coords, prim_wrap = pbc.enforce_pbc(self._cell.lattice_vectors(), mycoords)
        configswrap = configswrap.reshape(prim_wrap.shape)
        wrap = prim_wrap + np.dot(configswrap, self.supercell.S)
        kdotR = np.linalg.multi_dot(
            (self._kpts, self._cell.lattice_vectors().T, wrap.T)
        )
        wrap_phase = self.get_wrapphase(kdotR)
        # evaluate AOs for all electron positions
        ao = self._cell.eval_gto(eval_str, prim_coords, kpts=self._kpts)
        ao = [ao[k] * wrap_phase[k][:, np.newaxis] for k in range(self.nk)]
        return ao

    def recompute(self, configs):
        """This computes the value from scratch. Returns the logarithm of the wave function as
        (phase,logdet). If the wf is real, phase will be +/- 1."""
        nconf, nelec, ndim = configs.configs.shape
        aos = self.evaluate_orbitals(configs)
        aos = np.reshape(aos, (self.nk, nconf, nelec, -1))
        self._aovals = aos
        self._dets = []
        self._inverse = []
        for s in [0, 1]:
            mo = []
            i0, i1 = s * self._nelec[0], self._nelec[0] + s * self._nelec[1]
            for k in range(self.nk):
                mo_coeff = self.parameters[self._coefflookup[s]][k]
                mo.append(np.dot(aos[k, :, i0:i1], mo_coeff))
            ne = self._nelec[s]
            mo = np.concatenate(mo, axis=-1).reshape(nconf, ne, ne)
            phase, mag = np.linalg.slogdet(mo)
            self._dets.append((phase, mag))
            self._inverse.append(np.linalg.inv(mo))

        return self.value()

    def updateinternals(self, e, epos, mask=None):
        s = int(e >= self._nelec[0])
        if mask is None:
            mask = [True] * epos.configs.shape[0]
        eeff = e - s * self._nelec[0]
        aos = self.evaluate_orbitals(epos)
        self._aovals[:, :, e, :] = np.asarray(aos)
        mo = []
        for k in range(self.nk):
            mo_coeff = self.parameters[self._coefflookup[s]][k]
            mo.append(np.dot(aos[k], mo_coeff))
        ne = self._nelec[s]
        mo = np.concatenate(mo, axis=-1).reshape(len(mask), ne)
        ratio, self._inverse[s][mask, :, :] = slateruhf.sherman_morrison_row(
            eeff, self._inverse[s][mask, :, :], mo[mask, :]
        )
        self._updateval(ratio, s, mask)

    # identical to slateruhf
    def _updateval(self, ratio, s, mask):
        self._dets[s][0][mask] *= self.get_phase(ratio)
        self._dets[s][1][mask] += np.log(np.abs(ratio))

    ### not state-changing functions

    # identical to slateruhf
    def value(self):
        """Return logarithm of the wave function as noted in recompute()"""
        return self._dets[0][0] * self._dets[1][0], self._dets[0][1] + self._dets[1][1]

    # identical to slateruhf
    def _testrow(self, e, vec, mask=None, spin=None):
        """vec is a nconfig,nmo vector which replaces row e"""
        s = int(e >= self._nelec[0]) if spin is None else spin
        elec = e - s * self._nelec[0]
        if mask is None:
            return np.einsum("i...j,ij...->i...", vec, self._inverse[s][:, :, elec])

        return np.einsum("i...j,ij...->i...", vec, self._inverse[s][mask, :, elec])

    # identical to slateruhf
    def _testcol(self, i, s, vec):
        """vec is a nconfig,nmo vector which replaces column i"""
        ratio = np.einsum("ij,ij->i", vec, self._inverse[s][:, i, :])
        return ratio

    def testvalue(self, e, epos, mask=None):
        """ return the ratio between the current wave function and the wave function if 
        electron e's position is replaced by epos"""
        s = int(e >= self._nelec[0])
        if mask is None:
            mask = [True] * epos.configs.shape[0]
        nmask = np.sum(mask)
        if nmask == 0:
            return np.zeros((0, epos.configs.shape[1]))
        aos = self.evaluate_orbitals(epos, mask)
        mo_coeff = self.parameters[self._coefflookup[s]]
        mo = [np.dot(aos[k], mo_coeff[k]) for k in range(self.nk)]
        mo = np.concatenate(mo, axis=-1)
        mo = mo.reshape(nmask, *epos.configs.shape[1:-1], self._nelec[s])
        return self._testrow(e, mo, mask)

    def testvalue_many(self, e, epos, mask=None):
        """ return the ratio between the current wave function and the wave function if 
        an electron's position is replaced by epos for each electron"""
        s = (e >= self._nelec[0]).astype(int)
        if mask is None:
            mask = [True] * epos.configs.shape[0]
        nmask = np.sum(mask)
        if nmask == 0:
            return np.zeros((0, epos.configs.shape[1]))
        aos = self.evaluate_orbitals(epos, mask)

        ratios = np.zeros(
            (epos.configs.shape[0], e.shape[0]),
            dtype=complex if self.iscomplex else float,
        )
        for spin in [0, 1]:
            ind = s == spin
            mo_coeff = self.parameters[self._coefflookup[spin]]
            mo = [np.dot(aos[k], mo_coeff[k]) for k in range(self.nk)]
            mo = np.concatenate(mo, axis=-1)
            mo = mo.reshape(nmask, *epos.configs.shape[1:-1], self._nelec[spin])
            ratios[:, ind] = self._testrow(e[ind], mo, spin=spin)
        return ratios

    def gradient(self, e, epos):
        """ Compute the gradient of the log wave function 
        Note that this can be called even if the internals have not been updated for electron e,
        if epos differs from the current position of electron e."""
        s = int(e >= self._nelec[0])
        aograd = self.evaluate_orbitals(epos, eval_str="PBCGTOval_sph_deriv1")
        mo_coeff = self.parameters[self._coefflookup[s]]
        mograd = [ak.dot(mo_coeff[k]) for k, ak in enumerate(aograd)]
        mograd = np.concatenate(mograd, axis=-1)
        ratios = np.asarray([self._testrow(e, x) for x in mograd])
        return ratios[1:] / ratios[:1]

    def laplacian(self, e, epos):
        s = int(e >= self._nelec[0])
        ao = self.evaluate_orbitals(epos, eval_str="PBCGTOval_sph_deriv2")
        mo_coeff = self.parameters[self._coefflookup[s]]
        mo = [
            np.dot([ak[0], ak[[4, 7, 9]].sum(axis=0)], mo_coeff[k])
            for k, ak in enumerate(ao)
        ]
        mo = np.concatenate(mo, axis=-1)
        ratios = self._testrow(e, mo[1])
        testvalue = self._testrow(e, mo[0])
        return ratios / testvalue

    def gradient_laplacian(self, e, epos):
        s = int(e >= self._nelec[0])
        ao = self.evaluate_orbitals(epos, eval_str="PBCGTOval_sph_deriv2")
        mo = [
            np.dot(
                np.concatenate([ak[0:4], ak[[4, 7, 9]].sum(axis=0, keepdims=True)]),
                self.parameters[self._coefflookup[s]][k],
            )
            for k, ak in enumerate(ao)
        ]
        mo = np.concatenate(mo, axis=-1)
        ratios = np.asarray([self._testrow(e, x) for x in mo])
        return ratios[1:-1] / ratios[:1], ratios[-1] / ratios[0]

    def pgradient(self):
        d = {}
        # for parm in self.parameters:
        #    s = int("beta" in parm)
        #    # Get AOs for our spin channel only
        #    i0, i1 = s * self._nelec[0], self._nelec[0] + s * self._nelec[1]
        #    ao = self._aovals[:, :, i0:i1]  # (kpt, config, electron, ao)
        #    pgrad_shape = (ao.shape[1],) + self.parameters[parm].shape
        #    pgrad = np.zeros(pgrad_shape)
        #    # Compute derivatives w.r.t. MO coefficients
        #    for k in range(self.nk):
        #        for i in range(self._nelec[s]):
        #            for j in range(ao.shape[2]):
        #                pgrad[:, k, j, i] = self._testcol(i, s, ao[k, :, :, j])
        #    d[parm] = np.array(pgrad)
        return d

    def plot_orbitals(self, mf, norb, spin_channel=0, basename="", nx=80, ny=80, nz=80):
        from pyqmc.coord import PeriodicConfigs

        grid = np.meshgrid(*[np.arange(n) / n for n in [nx, ny, nz]], indexing="ij")
        grid = np.stack([g.ravel() for g in grid]).T
        grid = np.linalg.dot(grid, self.supercell.lattice_vectors())
        configs = PeriodicConfigs(
            grid.reshape((-1, 16, 3)), self._cell.lattice_vectors()
        )
        nconf, nelec, ndim = configs.configs.shape
        ao = self.evaluate_orbitals(configs)

        mo_coeff = np.asarray(mf.mo_coeff)
        coeff = []
        for kind in self.kinds:
            if len(mf.mo_coeff[0][0].shape) == 2:
                mca = mo_coeff[spin_channel][kind][:, :norb]
            else:
                mca = mf.mo_coeff[kind][:, :norb]
            mca = np.real_if_close(mca, tol=self.real_tol)
            coeff.append(mca)

        mo = []
        nsorb = int(np.round(np.linalg.det(self.S) * norb))
        for k in range(self.nk):
            mo.append(np.dot(ao[k], coeff[k]))
        mo = np.concatenate(mo, axis=-1).reshape(-1, nsorb)

        for i in range(nsorb):
            fname = basename + "mo{0}.cube".format(i)
            print("writing", fname, mo[..., i].shape)
            self.generate_cube(fname, mo[..., i], nx, ny, nz)

    def generate_cube(self, fname, vals, nx, ny, nz, comment="HEADER LINE\n"):
        import cubetools

        cube = {}
        cube["comment"] = comment
        cube["type"] = "\n"
        cube["natoms"] = self.supercell.natm
        cube["origin"] = np.zeros(3)
        cube["ints"] = np.array([nx, ny, nz])
        cube["latvec"] = self.supercell.lattice_vectors()
        cube["latvec"] = cube["latvec"] / cube["ints"][:, np.newaxis]
        cube["atomname"] = self.supercell.atom_charges()
        cube["atomxyz"] = self.supercell.atom_coords()
        cube["data"] = np.reshape(vals, (nx, ny, nz))
        with open(fname, "w") as f:
            cubetools.write_cube(cube, f)


def generate_test_inputs():
    import pyqmc
    from pyqmc.coord import PeriodicConfigs
    from pyscf.pbc import gto, scf
    from pyscf.pbc.dft.multigrid import multigrid
    from pyscf.pbc import tools
    from pyscf import lib

    from_chkfile = True

    if from_chkfile:

        def loadchkfile(chkfile):
            cell = gto.cell.loads(lib.chkfile.load(chkfile, "mol"))
            kpts = cell.make_kpts([1, 1, 1])
            mf = scf.KRKS(cell, kpts)
            mf.__dict__.update(lib.chkfile.load(chkfile, "scf"))
            return cell, mf

        cell1, mf1 = loadchkfile("mf1.chkfile")
        cell2, mf2 = loadchkfile("mf2.chkfile")
    else:
        L = 4
        cell2 = gto.M(
            atom="""H     {0}      {0}      {0}                
                      H     {1}      {1}      {1}""".format(
                0.0, L * 0.25
            ),
            basis="sto-3g",
            a=np.eye(3) * L,
            spin=0,
            unit="bohr",
        )

        print("Primitive cell")
        kpts = cell2.make_kpts((2, 2, 2))
        mf2 = scf.KRKS(cell2, kpts)
        mf2.xc = "pbe"
        mf2.chkfile = "mf2.chkfile"
        mf2 = mf2.run()

        print("Supercell")
        cell1 = tools.super_cell(cell2, [2, 2, 2])
        kpts = [[0, 0, 0]]
        mf1 = scf.KRKS(cell1, kpts)
        mf1.xc = "pbe"
        mf1.chkfile = "mf1.chkfile"
        mf1 = mf1.run()

    # wf1 = pyqmc.PySCFSlaterUHF(cell1, mf1)
    wf1 = PySCFSlaterPBC(cell1, mf1, supercell=1 * np.eye(3))
    wf2 = PySCFSlaterPBC(cell2, mf2, supercell=2 * np.eye(3))

    configs = pyqmc.initial_guess(cell1, 10, 0.1)

    return wf1, wf2, configs


def test_recompute(wf1, wf2, configs):
    p1, m1 = wf1.recompute(configs)
    p2, m2 = wf2.recompute(configs)

    print("phase")
    print("p1", p1)
    print("p2", p2)
    print("p1/p2", p1 / p2)
    print("log magnitude")
    print("m1", m1)
    print("m2", m2)
    print("m1-m2", m1 - m2)

    p_err = np.linalg.norm(p1 / p2 - p1[0] / p2[0])
    m_err = np.linalg.norm(m1 - m2 - m1[0] + m2[0])
    assert p_err < 1e-10, (p_err, m_err)
    assert m_err < 1e-1, (p_err, m_err)


if __name__ == "__main__":
    from pyqmc.testwf import (
        test_updateinternals,
        test_wf_gradient,
        test_wf_laplacian,
        test_wf_gradient_laplacian,
    )

    wf1, wf2, configs = generate_test_inputs()
    test_recompute(wf1, wf2, configs)
    test_updateinternals(wf1, configs)
    test_updateinternals(wf2, configs)
    test_wf_gradient(wf1, configs)
    test_wf_gradient(wf2, configs)
    test_wf_laplacian(wf1, configs)
    test_wf_laplacian(wf2, configs)
    test_wf_gradient_laplacian(wf1, configs)
    test_wf_gradient_laplacian(wf2, configs)
<|MERGE_RESOLUTION|>--- conflicted
+++ resolved
@@ -1,488 +1,471 @@
-import numpy as np
-from pyqmc import pbc, slateruhf
-from pyscf.pbc import scf
-
-
-def get_supercell_kpts(supercell):
-    Sinv = np.linalg.inv(supercell.S).T
-    u = [0, 1]
-    unit_box = np.stack([x.ravel() for x in np.meshgrid(*[u] * 3, indexing="ij")]).T
-    unit_box_ = np.dot(unit_box, supercell.S.T)
-    xyz_range = np.stack([f(unit_box_, axis=0) for f in (np.amin, np.amax)]).T
-    kptmesh = np.meshgrid(*[np.arange(*r) for r in xyz_range], indexing="ij")
-    possible_kpts = np.dot(np.stack([x.ravel() for x in kptmesh]).T, Sinv)
-    in_unit_box = (possible_kpts >= 0) * (possible_kpts < 1 - 1e-12)
-    select = np.where(np.all(in_unit_box, axis=1))[0]
-    reclatvec = np.linalg.inv(supercell.original_cell.lattice_vectors()).T * 2 * np.pi
-    kpts = np.dot(possible_kpts[select], reclatvec)
-    return kpts
-
-
-def get_supercell(cell, S):
-    """
-    Inputs:
-        cell: pyscf Cell object
-        S: (3, 3) supercell matrix for QMC from cell defined by cell.a. In other words, the QMC calculation cell is qmc_cell = np.dot(S, cell.lattice_vectors()). For a 2x2x2 supercell, S is [[2, 0, 0], [0, 2, 0], [0, 0, 2]].
-    """
-    from pyscf.pbc import gto
-
-    def get_supercell_copies(latvec, S):
-        Sinv = np.linalg.inv(S).T
-        u = [0, 1]
-        unit_box = np.stack([x.ravel() for x in np.meshgrid(*[u] * 3, indexing="ij")]).T
-        unit_box_ = np.dot(unit_box, S)
-        xyz_range = np.stack([f(unit_box_, axis=0) for f in (np.amin, np.amax)]).T
-        mesh = np.meshgrid(*[np.arange(*r) for r in xyz_range], indexing="ij")
-        possible_pts = np.dot(np.stack([x.ravel() for x in mesh]).T, Sinv.T)
-        in_unit_box = (possible_pts >= 0) * (possible_pts < 1 - 1e-12)
-        select = np.where(np.all(in_unit_box, axis=1))[0]
-        pts = np.linalg.multi_dot((possible_pts[select], S, latvec))
-        return pts
-
-    scale = np.abs(int(np.round(np.linalg.det(S))))
-    superlattice = np.dot(S, cell.lattice_vectors())
-    Rpts = get_supercell_copies(cell.lattice_vectors(), S)
-    atom = []
-    for (name, xyz) in cell._atom:
-        atom.extend([(name, xyz + R) for R in Rpts])
-    supercell = gto.Cell()
-    supercell.a = superlattice
-    supercell.atom = atom
-<<<<<<< HEAD
-    supercell.pseudo = cell.pseudo
-    supercell.ecp = cell.ecp
-    supercell.basis = cell.basis
-=======
-    supercell.ecp = cell.ecp
-    supercell.basis = cell.basis
-    supercell.exp_to_discard = cell.exp_to_discard
->>>>>>> 0882bebf
-    supercell.unit = "Bohr"
-    supercell.spin = cell.spin * scale
-    supercell.exp_to_discard = cell.exp_to_discard
-    supercell.build()
-    supercell.original_cell = cell
-    supercell.S = S
-    supercell.scale = scale
-    return supercell
-
-
-class PySCFSlaterPBC:
-    """A wave function object has a state defined by a reference configuration of electrons.
-    The functions recompute() and updateinternals() change the state of the object, and 
-    the rest compute and return values from that state. """
-
-    def __init__(self, supercell, mf, twist=None):
-        """
-        Inputs:
-          supercell: object returned by get_supercell(cell, S)
-          mf: scf object of primitive cell calculation. scf calculation must include k points that fold onto the gamma point of the supercell
-          twist: (3,) array, twisted boundary condition in fractional coordinates, i.e. as coefficients of the reciprocal lattice vectors of the supercell. Integer values are equivalent to zero.
-        """
-        for attribute in ["original_cell", "S"]:
-            if not hasattr(supercell, attribute):
-                print('Warning: supercell is missing attribute "%s"' % attribute)
-                print("setting original_cell=supercell and S=np.eye(3)")
-                supercell.original_cell = supercell
-                supercell.S = np.eye(3)
-
-        self.parameters = {}
-        self.real_tol = 1e4
-
-        self.supercell = supercell
-        if twist is None:
-            twist = np.zeros(3)
-        else:
-            twist = np.dot(np.linalg.inv(supercell.a), np.mod(twist, 1.0)) * 2 * np.pi
-        self._kpts = get_supercell_kpts(supercell) + twist
-        kdiffs = mf.kpts[np.newaxis] - self._kpts[:, np.newaxis]
-        self.kinds = np.nonzero(np.linalg.norm(kdiffs, axis=-1) < 1e-12)[1]
-        self.nk = len(self._kpts)
-        print("nk", self.nk, self.kinds)
-
-        self._cell = supercell.original_cell
-
-        mcalist = []
-        mcblist = []
-        for kind in self.kinds:
-            if len(mf.mo_coeff[0][0].shape) == 2:
-                mca = mf.mo_coeff[0][kind][:, np.asarray(mf.mo_occ[0][kind] > 0.9)]
-                mcb = mf.mo_coeff[1][kind][:, np.asarray(mf.mo_occ[1][kind] > 0.9)]
-            else:
-                mca = mf.mo_coeff[kind][:, np.asarray(mf.mo_occ[kind] > 0.9)]
-                mcb = mf.mo_coeff[kind][:, np.asarray(mf.mo_occ[kind] > 1.1)]
-            mca = np.real_if_close(mca, tol=self.real_tol)
-            mcb = np.real_if_close(mcb, tol=self.real_tol)
-            mcalist.append(mca / np.sqrt(self.nk))
-            mcblist.append(mcb / np.sqrt(self.nk))
-        self.parameters["mo_coeff_alpha"] = np.asarray(mcalist)
-        self.parameters["mo_coeff_beta"] = np.asarray(mcblist)
-        self._coefflookup = ("mo_coeff_alpha", "mo_coeff_beta")
-
-        print("scf object is type", type(mf))
-        if isinstance(mf, scf.kuhf.KUHF):
-            # Then indices are (spin, kpt, basis, mo)
-            self._nelec = [int(np.sum([o[k] for k in self.kinds])) for o in mf.mo_occ]
-        elif isinstance(mf, scf.khf.KRHF):
-            # Then indices are (kpt, basis, mo)
-            self._nelec = [
-                int(np.sum([mf.mo_occ[k] > t for k in self.kinds])) for t in (0.9, 1.1)
-            ]
-        else:
-            print("Warning: not expecting scf object of type", type(mf))
-<<<<<<< HEAD
-            scale = np.linalg.det(self.supercell.S)
-=======
-            scale = self.supercell.scale
->>>>>>> 0882bebf
-            self._nelec = [int(np.round(n * scale)) for n in self._cell.nelec]
-        self._nelec = tuple(self._nelec)
-
-        self.iscomplex = bool(sum(map(np.iscomplexobj, self.parameters.values())))
-<<<<<<< HEAD
-        if self.iscomplex:
-            self.get_phase = lambda x: x / np.abs(x)
-        else:
-            self.get_phase = np.sign
-=======
-        self.iscomplex = self.iscomplex or np.linalg.norm(self._kpts) > 1e-12
-        print("iscomplex:", self.iscomplex)
-        if self.iscomplex:
-            self.get_phase = lambda x: x / np.abs(x)
-            self.get_wrapphase = lambda x: np.exp(1j * x)
-        else:
-            self.get_phase = np.sign
-            self.get_wrapphase = lambda x: (-1) ** np.round(x / np.pi)
->>>>>>> 0882bebf
-
-    def evaluate_orbitals(self, configs, mask=None, eval_str="PBCGTOval_sph"):
-        mycoords = configs.configs
-        configswrap = configs.wrap
-        if mask is not None:
-            mycoords = mycoords[mask]
-            configswrap = configswrap[mask]
-        mycoords = mycoords.reshape((-1, mycoords.shape[-1]))
-        # wrap supercell positions into primitive cell
-        prim_coords, prim_wrap = pbc.enforce_pbc(self._cell.lattice_vectors(), mycoords)
-        configswrap = configswrap.reshape(prim_wrap.shape)
-        wrap = prim_wrap + np.dot(configswrap, self.supercell.S)
-        kdotR = np.linalg.multi_dot(
-            (self._kpts, self._cell.lattice_vectors().T, wrap.T)
-        )
-        wrap_phase = self.get_wrapphase(kdotR)
-        # evaluate AOs for all electron positions
-        ao = self._cell.eval_gto(eval_str, prim_coords, kpts=self._kpts)
-        ao = [ao[k] * wrap_phase[k][:, np.newaxis] for k in range(self.nk)]
-        return ao
-
-    def recompute(self, configs):
-        """This computes the value from scratch. Returns the logarithm of the wave function as
-        (phase,logdet). If the wf is real, phase will be +/- 1."""
-        nconf, nelec, ndim = configs.configs.shape
-        aos = self.evaluate_orbitals(configs)
-        aos = np.reshape(aos, (self.nk, nconf, nelec, -1))
-        self._aovals = aos
-        self._dets = []
-        self._inverse = []
-        for s in [0, 1]:
-            mo = []
-            i0, i1 = s * self._nelec[0], self._nelec[0] + s * self._nelec[1]
-            for k in range(self.nk):
-                mo_coeff = self.parameters[self._coefflookup[s]][k]
-                mo.append(np.dot(aos[k, :, i0:i1], mo_coeff))
-            ne = self._nelec[s]
-            mo = np.concatenate(mo, axis=-1).reshape(nconf, ne, ne)
-            phase, mag = np.linalg.slogdet(mo)
-            self._dets.append((phase, mag))
-            self._inverse.append(np.linalg.inv(mo))
-
-        return self.value()
-
-    def updateinternals(self, e, epos, mask=None):
-        s = int(e >= self._nelec[0])
-        if mask is None:
-            mask = [True] * epos.configs.shape[0]
-        eeff = e - s * self._nelec[0]
-        aos = self.evaluate_orbitals(epos)
-        self._aovals[:, :, e, :] = np.asarray(aos)
-        mo = []
-        for k in range(self.nk):
-            mo_coeff = self.parameters[self._coefflookup[s]][k]
-            mo.append(np.dot(aos[k], mo_coeff))
-        ne = self._nelec[s]
-        mo = np.concatenate(mo, axis=-1).reshape(len(mask), ne)
-        ratio, self._inverse[s][mask, :, :] = slateruhf.sherman_morrison_row(
-            eeff, self._inverse[s][mask, :, :], mo[mask, :]
-        )
-        self._updateval(ratio, s, mask)
-
-    # identical to slateruhf
-    def _updateval(self, ratio, s, mask):
-        self._dets[s][0][mask] *= self.get_phase(ratio)
-        self._dets[s][1][mask] += np.log(np.abs(ratio))
-
-    ### not state-changing functions
-
-    # identical to slateruhf
-    def value(self):
-        """Return logarithm of the wave function as noted in recompute()"""
-        return self._dets[0][0] * self._dets[1][0], self._dets[0][1] + self._dets[1][1]
-
-    # identical to slateruhf
-    def _testrow(self, e, vec, mask=None, spin=None):
-        """vec is a nconfig,nmo vector which replaces row e"""
-        s = int(e >= self._nelec[0]) if spin is None else spin
-        elec = e - s * self._nelec[0]
-        if mask is None:
-            return np.einsum("i...j,ij...->i...", vec, self._inverse[s][:, :, elec])
-
-        return np.einsum("i...j,ij...->i...", vec, self._inverse[s][mask, :, elec])
-
-    # identical to slateruhf
-    def _testcol(self, i, s, vec):
-        """vec is a nconfig,nmo vector which replaces column i"""
-        ratio = np.einsum("ij,ij->i", vec, self._inverse[s][:, i, :])
-        return ratio
-
-    def testvalue(self, e, epos, mask=None):
-        """ return the ratio between the current wave function and the wave function if 
-        electron e's position is replaced by epos"""
-        s = int(e >= self._nelec[0])
-        if mask is None:
-            mask = [True] * epos.configs.shape[0]
-        nmask = np.sum(mask)
-        if nmask == 0:
-            return np.zeros((0, epos.configs.shape[1]))
-        aos = self.evaluate_orbitals(epos, mask)
-        mo_coeff = self.parameters[self._coefflookup[s]]
-        mo = [np.dot(aos[k], mo_coeff[k]) for k in range(self.nk)]
-        mo = np.concatenate(mo, axis=-1)
-        mo = mo.reshape(nmask, *epos.configs.shape[1:-1], self._nelec[s])
-        return self._testrow(e, mo, mask)
-
-    def testvalue_many(self, e, epos, mask=None):
-        """ return the ratio between the current wave function and the wave function if 
-        an electron's position is replaced by epos for each electron"""
-        s = (e >= self._nelec[0]).astype(int)
-        if mask is None:
-            mask = [True] * epos.configs.shape[0]
-        nmask = np.sum(mask)
-        if nmask == 0:
-            return np.zeros((0, epos.configs.shape[1]))
-        aos = self.evaluate_orbitals(epos, mask)
-
-        ratios = np.zeros(
-            (epos.configs.shape[0], e.shape[0]),
-            dtype=complex if self.iscomplex else float,
-        )
-        for spin in [0, 1]:
-            ind = s == spin
-            mo_coeff = self.parameters[self._coefflookup[spin]]
-            mo = [np.dot(aos[k], mo_coeff[k]) for k in range(self.nk)]
-            mo = np.concatenate(mo, axis=-1)
-            mo = mo.reshape(nmask, *epos.configs.shape[1:-1], self._nelec[spin])
-            ratios[:, ind] = self._testrow(e[ind], mo, spin=spin)
-        return ratios
-
-    def gradient(self, e, epos):
-        """ Compute the gradient of the log wave function 
-        Note that this can be called even if the internals have not been updated for electron e,
-        if epos differs from the current position of electron e."""
-        s = int(e >= self._nelec[0])
-        aograd = self.evaluate_orbitals(epos, eval_str="PBCGTOval_sph_deriv1")
-        mo_coeff = self.parameters[self._coefflookup[s]]
-        mograd = [ak.dot(mo_coeff[k]) for k, ak in enumerate(aograd)]
-        mograd = np.concatenate(mograd, axis=-1)
-        ratios = np.asarray([self._testrow(e, x) for x in mograd])
-        return ratios[1:] / ratios[:1]
-
-    def laplacian(self, e, epos):
-        s = int(e >= self._nelec[0])
-        ao = self.evaluate_orbitals(epos, eval_str="PBCGTOval_sph_deriv2")
-        mo_coeff = self.parameters[self._coefflookup[s]]
-        mo = [
-            np.dot([ak[0], ak[[4, 7, 9]].sum(axis=0)], mo_coeff[k])
-            for k, ak in enumerate(ao)
-        ]
-        mo = np.concatenate(mo, axis=-1)
-        ratios = self._testrow(e, mo[1])
-        testvalue = self._testrow(e, mo[0])
-        return ratios / testvalue
-
-    def gradient_laplacian(self, e, epos):
-        s = int(e >= self._nelec[0])
-        ao = self.evaluate_orbitals(epos, eval_str="PBCGTOval_sph_deriv2")
-        mo = [
-            np.dot(
-                np.concatenate([ak[0:4], ak[[4, 7, 9]].sum(axis=0, keepdims=True)]),
-                self.parameters[self._coefflookup[s]][k],
-            )
-            for k, ak in enumerate(ao)
-        ]
-        mo = np.concatenate(mo, axis=-1)
-        ratios = np.asarray([self._testrow(e, x) for x in mo])
-        return ratios[1:-1] / ratios[:1], ratios[-1] / ratios[0]
-
-    def pgradient(self):
-        d = {}
-        # for parm in self.parameters:
-        #    s = int("beta" in parm)
-        #    # Get AOs for our spin channel only
-        #    i0, i1 = s * self._nelec[0], self._nelec[0] + s * self._nelec[1]
-        #    ao = self._aovals[:, :, i0:i1]  # (kpt, config, electron, ao)
-        #    pgrad_shape = (ao.shape[1],) + self.parameters[parm].shape
-        #    pgrad = np.zeros(pgrad_shape)
-        #    # Compute derivatives w.r.t. MO coefficients
-        #    for k in range(self.nk):
-        #        for i in range(self._nelec[s]):
-        #            for j in range(ao.shape[2]):
-        #                pgrad[:, k, j, i] = self._testcol(i, s, ao[k, :, :, j])
-        #    d[parm] = np.array(pgrad)
-        return d
-
-    def plot_orbitals(self, mf, norb, spin_channel=0, basename="", nx=80, ny=80, nz=80):
-        from pyqmc.coord import PeriodicConfigs
-
-        grid = np.meshgrid(*[np.arange(n) / n for n in [nx, ny, nz]], indexing="ij")
-        grid = np.stack([g.ravel() for g in grid]).T
-        grid = np.linalg.dot(grid, self.supercell.lattice_vectors())
-        configs = PeriodicConfigs(
-            grid.reshape((-1, 16, 3)), self._cell.lattice_vectors()
-        )
-        nconf, nelec, ndim = configs.configs.shape
-        ao = self.evaluate_orbitals(configs)
-
-        mo_coeff = np.asarray(mf.mo_coeff)
-        coeff = []
-        for kind in self.kinds:
-            if len(mf.mo_coeff[0][0].shape) == 2:
-                mca = mo_coeff[spin_channel][kind][:, :norb]
-            else:
-                mca = mf.mo_coeff[kind][:, :norb]
-            mca = np.real_if_close(mca, tol=self.real_tol)
-            coeff.append(mca)
-
-        mo = []
-        nsorb = int(np.round(np.linalg.det(self.S) * norb))
-        for k in range(self.nk):
-            mo.append(np.dot(ao[k], coeff[k]))
-        mo = np.concatenate(mo, axis=-1).reshape(-1, nsorb)
-
-        for i in range(nsorb):
-            fname = basename + "mo{0}.cube".format(i)
-            print("writing", fname, mo[..., i].shape)
-            self.generate_cube(fname, mo[..., i], nx, ny, nz)
-
-    def generate_cube(self, fname, vals, nx, ny, nz, comment="HEADER LINE\n"):
-        import cubetools
-
-        cube = {}
-        cube["comment"] = comment
-        cube["type"] = "\n"
-        cube["natoms"] = self.supercell.natm
-        cube["origin"] = np.zeros(3)
-        cube["ints"] = np.array([nx, ny, nz])
-        cube["latvec"] = self.supercell.lattice_vectors()
-        cube["latvec"] = cube["latvec"] / cube["ints"][:, np.newaxis]
-        cube["atomname"] = self.supercell.atom_charges()
-        cube["atomxyz"] = self.supercell.atom_coords()
-        cube["data"] = np.reshape(vals, (nx, ny, nz))
-        with open(fname, "w") as f:
-            cubetools.write_cube(cube, f)
-
-
-def generate_test_inputs():
-    import pyqmc
-    from pyqmc.coord import PeriodicConfigs
-    from pyscf.pbc import gto, scf
-    from pyscf.pbc.dft.multigrid import multigrid
-    from pyscf.pbc import tools
-    from pyscf import lib
-
-    from_chkfile = True
-
-    if from_chkfile:
-
-        def loadchkfile(chkfile):
-            cell = gto.cell.loads(lib.chkfile.load(chkfile, "mol"))
-            kpts = cell.make_kpts([1, 1, 1])
-            mf = scf.KRKS(cell, kpts)
-            mf.__dict__.update(lib.chkfile.load(chkfile, "scf"))
-            return cell, mf
-
-        cell1, mf1 = loadchkfile("mf1.chkfile")
-        cell2, mf2 = loadchkfile("mf2.chkfile")
-    else:
-        L = 4
-        cell2 = gto.M(
-            atom="""H     {0}      {0}      {0}                
-                      H     {1}      {1}      {1}""".format(
-                0.0, L * 0.25
-            ),
-            basis="sto-3g",
-            a=np.eye(3) * L,
-            spin=0,
-            unit="bohr",
-        )
-
-        print("Primitive cell")
-        kpts = cell2.make_kpts((2, 2, 2))
-        mf2 = scf.KRKS(cell2, kpts)
-        mf2.xc = "pbe"
-        mf2.chkfile = "mf2.chkfile"
-        mf2 = mf2.run()
-
-        print("Supercell")
-        cell1 = tools.super_cell(cell2, [2, 2, 2])
-        kpts = [[0, 0, 0]]
-        mf1 = scf.KRKS(cell1, kpts)
-        mf1.xc = "pbe"
-        mf1.chkfile = "mf1.chkfile"
-        mf1 = mf1.run()
-
-    # wf1 = pyqmc.PySCFSlaterUHF(cell1, mf1)
-    wf1 = PySCFSlaterPBC(cell1, mf1, supercell=1 * np.eye(3))
-    wf2 = PySCFSlaterPBC(cell2, mf2, supercell=2 * np.eye(3))
-
-    configs = pyqmc.initial_guess(cell1, 10, 0.1)
-
-    return wf1, wf2, configs
-
-
-def test_recompute(wf1, wf2, configs):
-    p1, m1 = wf1.recompute(configs)
-    p2, m2 = wf2.recompute(configs)
-
-    print("phase")
-    print("p1", p1)
-    print("p2", p2)
-    print("p1/p2", p1 / p2)
-    print("log magnitude")
-    print("m1", m1)
-    print("m2", m2)
-    print("m1-m2", m1 - m2)
-
-    p_err = np.linalg.norm(p1 / p2 - p1[0] / p2[0])
-    m_err = np.linalg.norm(m1 - m2 - m1[0] + m2[0])
-    assert p_err < 1e-10, (p_err, m_err)
-    assert m_err < 1e-1, (p_err, m_err)
-
-
-if __name__ == "__main__":
-    from pyqmc.testwf import (
-        test_updateinternals,
-        test_wf_gradient,
-        test_wf_laplacian,
-        test_wf_gradient_laplacian,
-    )
-
-    wf1, wf2, configs = generate_test_inputs()
-    test_recompute(wf1, wf2, configs)
-    test_updateinternals(wf1, configs)
-    test_updateinternals(wf2, configs)
-    test_wf_gradient(wf1, configs)
-    test_wf_gradient(wf2, configs)
-    test_wf_laplacian(wf1, configs)
-    test_wf_laplacian(wf2, configs)
-    test_wf_gradient_laplacian(wf1, configs)
-    test_wf_gradient_laplacian(wf2, configs)
+import numpy as np
+from pyqmc import pbc, slateruhf
+from pyscf.pbc import scf
+
+
+def get_supercell_kpts(supercell):
+    Sinv = np.linalg.inv(supercell.S).T
+    u = [0, 1]
+    unit_box = np.stack([x.ravel() for x in np.meshgrid(*[u] * 3, indexing="ij")]).T
+    unit_box_ = np.dot(unit_box, supercell.S.T)
+    xyz_range = np.stack([f(unit_box_, axis=0) for f in (np.amin, np.amax)]).T
+    kptmesh = np.meshgrid(*[np.arange(*r) for r in xyz_range], indexing="ij")
+    possible_kpts = np.dot(np.stack([x.ravel() for x in kptmesh]).T, Sinv)
+    in_unit_box = (possible_kpts >= 0) * (possible_kpts < 1 - 1e-12)
+    select = np.where(np.all(in_unit_box, axis=1))[0]
+    reclatvec = np.linalg.inv(supercell.original_cell.lattice_vectors()).T * 2 * np.pi
+    kpts = np.dot(possible_kpts[select], reclatvec)
+    return kpts
+
+
+def get_supercell(cell, S):
+    """
+    Inputs:
+        cell: pyscf Cell object
+        S: (3, 3) supercell matrix for QMC from cell defined by cell.a. In other words, the QMC calculation cell is qmc_cell = np.dot(S, cell.lattice_vectors()). For a 2x2x2 supercell, S is [[2, 0, 0], [0, 2, 0], [0, 0, 2]].
+    """
+    from pyscf.pbc import gto
+
+    def get_supercell_copies(latvec, S):
+        Sinv = np.linalg.inv(S).T
+        u = [0, 1]
+        unit_box = np.stack([x.ravel() for x in np.meshgrid(*[u] * 3, indexing="ij")]).T
+        unit_box_ = np.dot(unit_box, S)
+        xyz_range = np.stack([f(unit_box_, axis=0) for f in (np.amin, np.amax)]).T
+        mesh = np.meshgrid(*[np.arange(*r) for r in xyz_range], indexing="ij")
+        possible_pts = np.dot(np.stack([x.ravel() for x in mesh]).T, Sinv.T)
+        in_unit_box = (possible_pts >= 0) * (possible_pts < 1 - 1e-12)
+        select = np.where(np.all(in_unit_box, axis=1))[0]
+        pts = np.linalg.multi_dot((possible_pts[select], S, latvec))
+        return pts
+
+    scale = np.abs(int(np.round(np.linalg.det(S))))
+    superlattice = np.dot(S, cell.lattice_vectors())
+    Rpts = get_supercell_copies(cell.lattice_vectors(), S)
+    atom = []
+    for (name, xyz) in cell._atom:
+        atom.extend([(name, xyz + R) for R in Rpts])
+    supercell = gto.Cell()
+    supercell.a = superlattice
+    supercell.atom = atom
+    supercell.ecp = cell.ecp
+    supercell.basis = cell.basis
+    supercell.exp_to_discard = cell.exp_to_discard
+    supercell.unit = "Bohr"
+    supercell.spin = cell.spin * scale
+    supercell.exp_to_discard = cell.exp_to_discard
+    supercell.build()
+    supercell.original_cell = cell
+    supercell.S = S
+    supercell.scale = scale
+    return supercell
+
+
+class PySCFSlaterPBC:
+    """A wave function object has a state defined by a reference configuration of electrons.
+    The functions recompute() and updateinternals() change the state of the object, and 
+    the rest compute and return values from that state. """
+
+    def __init__(self, supercell, mf, twist=None):
+        """
+        Inputs:
+          supercell: object returned by get_supercell(cell, S)
+          mf: scf object of primitive cell calculation. scf calculation must include k points that fold onto the gamma point of the supercell
+          twist: (3,) array, twisted boundary condition in fractional coordinates, i.e. as coefficients of the reciprocal lattice vectors of the supercell. Integer values are equivalent to zero.
+        """
+        for attribute in ["original_cell", "S"]:
+            if not hasattr(supercell, attribute):
+                print('Warning: supercell is missing attribute "%s"' % attribute)
+                print("setting original_cell=supercell and S=np.eye(3)")
+                supercell.original_cell = supercell
+                supercell.S = np.eye(3)
+
+        self.parameters = {}
+        self.real_tol = 1e4
+
+        self.supercell = supercell
+        if twist is None:
+            twist = np.zeros(3)
+        else:
+            twist = np.dot(np.linalg.inv(supercell.a), np.mod(twist, 1.0)) * 2 * np.pi
+        self._kpts = get_supercell_kpts(supercell) + twist
+        kdiffs = mf.kpts[np.newaxis] - self._kpts[:, np.newaxis]
+        self.kinds = np.nonzero(np.linalg.norm(kdiffs, axis=-1) < 1e-12)[1]
+        self.nk = len(self._kpts)
+        print("nk", self.nk, self.kinds)
+
+        self._cell = supercell.original_cell
+
+        mcalist = []
+        mcblist = []
+        for kind in self.kinds:
+            if len(mf.mo_coeff[0][0].shape) == 2:
+                mca = mf.mo_coeff[0][kind][:, np.asarray(mf.mo_occ[0][kind] > 0.9)]
+                mcb = mf.mo_coeff[1][kind][:, np.asarray(mf.mo_occ[1][kind] > 0.9)]
+            else:
+                mca = mf.mo_coeff[kind][:, np.asarray(mf.mo_occ[kind] > 0.9)]
+                mcb = mf.mo_coeff[kind][:, np.asarray(mf.mo_occ[kind] > 1.1)]
+            mca = np.real_if_close(mca, tol=self.real_tol)
+            mcb = np.real_if_close(mcb, tol=self.real_tol)
+            mcalist.append(mca / np.sqrt(self.nk))
+            mcblist.append(mcb / np.sqrt(self.nk))
+        self.parameters["mo_coeff_alpha"] = np.asarray(mcalist)
+        self.parameters["mo_coeff_beta"] = np.asarray(mcblist)
+        self._coefflookup = ("mo_coeff_alpha", "mo_coeff_beta")
+
+        print("scf object is type", type(mf))
+        if isinstance(mf, scf.kuhf.KUHF):
+            # Then indices are (spin, kpt, basis, mo)
+            self._nelec = [int(np.sum([o[k] for k in self.kinds])) for o in mf.mo_occ]
+        elif isinstance(mf, scf.khf.KRHF):
+            # Then indices are (kpt, basis, mo)
+            self._nelec = [
+                int(np.sum([mf.mo_occ[k] > t for k in self.kinds])) for t in (0.9, 1.1)
+            ]
+        else:
+            print("Warning: not expecting scf object of type", type(mf))
+            scale = self.supercell.scale
+            self._nelec = [int(np.round(n * scale)) for n in self._cell.nelec]
+        self._nelec = tuple(self._nelec)
+
+        self.iscomplex = bool(sum(map(np.iscomplexobj, self.parameters.values())))
+        self.iscomplex = self.iscomplex or np.linalg.norm(self._kpts) > 1e-12
+        print("iscomplex:", self.iscomplex)
+        if self.iscomplex:
+            self.get_phase = lambda x: x / np.abs(x)
+            self.get_wrapphase = lambda x: np.exp(1j * x)
+        else:
+            self.get_phase = np.sign
+            self.get_wrapphase = lambda x: (-1) ** np.round(x / np.pi)
+
+    def evaluate_orbitals(self, configs, mask=None, eval_str="PBCGTOval_sph"):
+        mycoords = configs.configs
+        configswrap = configs.wrap
+        if mask is not None:
+            mycoords = mycoords[mask]
+            configswrap = configswrap[mask]
+        mycoords = mycoords.reshape((-1, mycoords.shape[-1]))
+        # wrap supercell positions into primitive cell
+        prim_coords, prim_wrap = pbc.enforce_pbc(self._cell.lattice_vectors(), mycoords)
+        configswrap = configswrap.reshape(prim_wrap.shape)
+        wrap = prim_wrap + np.dot(configswrap, self.supercell.S)
+        kdotR = np.linalg.multi_dot(
+            (self._kpts, self._cell.lattice_vectors().T, wrap.T)
+        )
+        wrap_phase = self.get_wrapphase(kdotR)
+        # evaluate AOs for all electron positions
+        ao = self._cell.eval_gto(eval_str, prim_coords, kpts=self._kpts)
+        ao = [ao[k] * wrap_phase[k][:, np.newaxis] for k in range(self.nk)]
+        return ao
+
+    def recompute(self, configs):
+        """This computes the value from scratch. Returns the logarithm of the wave function as
+        (phase,logdet). If the wf is real, phase will be +/- 1."""
+        nconf, nelec, ndim = configs.configs.shape
+        aos = self.evaluate_orbitals(configs)
+        aos = np.reshape(aos, (self.nk, nconf, nelec, -1))
+        self._aovals = aos
+        self._dets = []
+        self._inverse = []
+        for s in [0, 1]:
+            mo = []
+            i0, i1 = s * self._nelec[0], self._nelec[0] + s * self._nelec[1]
+            for k in range(self.nk):
+                mo_coeff = self.parameters[self._coefflookup[s]][k]
+                mo.append(np.dot(aos[k, :, i0:i1], mo_coeff))
+            ne = self._nelec[s]
+            mo = np.concatenate(mo, axis=-1).reshape(nconf, ne, ne)
+            phase, mag = np.linalg.slogdet(mo)
+            self._dets.append((phase, mag))
+            self._inverse.append(np.linalg.inv(mo))
+
+        return self.value()
+
+    def updateinternals(self, e, epos, mask=None):
+        s = int(e >= self._nelec[0])
+        if mask is None:
+            mask = [True] * epos.configs.shape[0]
+        eeff = e - s * self._nelec[0]
+        aos = self.evaluate_orbitals(epos)
+        self._aovals[:, :, e, :] = np.asarray(aos)
+        mo = []
+        for k in range(self.nk):
+            mo_coeff = self.parameters[self._coefflookup[s]][k]
+            mo.append(np.dot(aos[k], mo_coeff))
+        ne = self._nelec[s]
+        mo = np.concatenate(mo, axis=-1).reshape(len(mask), ne)
+        ratio, self._inverse[s][mask, :, :] = slateruhf.sherman_morrison_row(
+            eeff, self._inverse[s][mask, :, :], mo[mask, :]
+        )
+        self._updateval(ratio, s, mask)
+
+    # identical to slateruhf
+    def _updateval(self, ratio, s, mask):
+        self._dets[s][0][mask] *= self.get_phase(ratio)
+        self._dets[s][1][mask] += np.log(np.abs(ratio))
+
+    ### not state-changing functions
+
+    # identical to slateruhf
+    def value(self):
+        """Return logarithm of the wave function as noted in recompute()"""
+        return self._dets[0][0] * self._dets[1][0], self._dets[0][1] + self._dets[1][1]
+
+    # identical to slateruhf
+    def _testrow(self, e, vec, mask=None, spin=None):
+        """vec is a nconfig,nmo vector which replaces row e"""
+        s = int(e >= self._nelec[0]) if spin is None else spin
+        elec = e - s * self._nelec[0]
+        if mask is None:
+            return np.einsum("i...j,ij...->i...", vec, self._inverse[s][:, :, elec])
+
+        return np.einsum("i...j,ij...->i...", vec, self._inverse[s][mask, :, elec])
+
+    # identical to slateruhf
+    def _testcol(self, i, s, vec):
+        """vec is a nconfig,nmo vector which replaces column i"""
+        ratio = np.einsum("ij,ij->i", vec, self._inverse[s][:, i, :])
+        return ratio
+
+    def testvalue(self, e, epos, mask=None):
+        """ return the ratio between the current wave function and the wave function if 
+        electron e's position is replaced by epos"""
+        s = int(e >= self._nelec[0])
+        if mask is None:
+            mask = [True] * epos.configs.shape[0]
+        nmask = np.sum(mask)
+        if nmask == 0:
+            return np.zeros((0, epos.configs.shape[1]))
+        aos = self.evaluate_orbitals(epos, mask)
+        mo_coeff = self.parameters[self._coefflookup[s]]
+        mo = [np.dot(aos[k], mo_coeff[k]) for k in range(self.nk)]
+        mo = np.concatenate(mo, axis=-1)
+        mo = mo.reshape(nmask, *epos.configs.shape[1:-1], self._nelec[s])
+        return self._testrow(e, mo, mask)
+
+    def testvalue_many(self, e, epos, mask=None):
+        """ return the ratio between the current wave function and the wave function if 
+        an electron's position is replaced by epos for each electron"""
+        s = (e >= self._nelec[0]).astype(int)
+        if mask is None:
+            mask = [True] * epos.configs.shape[0]
+        nmask = np.sum(mask)
+        if nmask == 0:
+            return np.zeros((0, epos.configs.shape[1]))
+        aos = self.evaluate_orbitals(epos, mask)
+
+        ratios = np.zeros(
+            (epos.configs.shape[0], e.shape[0]),
+            dtype=complex if self.iscomplex else float,
+        )
+        for spin in [0, 1]:
+            ind = s == spin
+            mo_coeff = self.parameters[self._coefflookup[spin]]
+            mo = [np.dot(aos[k], mo_coeff[k]) for k in range(self.nk)]
+            mo = np.concatenate(mo, axis=-1)
+            mo = mo.reshape(nmask, *epos.configs.shape[1:-1], self._nelec[spin])
+            ratios[:, ind] = self._testrow(e[ind], mo, spin=spin)
+        return ratios
+
+    def gradient(self, e, epos):
+        """ Compute the gradient of the log wave function 
+        Note that this can be called even if the internals have not been updated for electron e,
+        if epos differs from the current position of electron e."""
+        s = int(e >= self._nelec[0])
+        aograd = self.evaluate_orbitals(epos, eval_str="PBCGTOval_sph_deriv1")
+        mo_coeff = self.parameters[self._coefflookup[s]]
+        mograd = [ak.dot(mo_coeff[k]) for k, ak in enumerate(aograd)]
+        mograd = np.concatenate(mograd, axis=-1)
+        ratios = np.asarray([self._testrow(e, x) for x in mograd])
+        return ratios[1:] / ratios[:1]
+
+    def laplacian(self, e, epos):
+        s = int(e >= self._nelec[0])
+        ao = self.evaluate_orbitals(epos, eval_str="PBCGTOval_sph_deriv2")
+        mo_coeff = self.parameters[self._coefflookup[s]]
+        mo = [
+            np.dot([ak[0], ak[[4, 7, 9]].sum(axis=0)], mo_coeff[k])
+            for k, ak in enumerate(ao)
+        ]
+        mo = np.concatenate(mo, axis=-1)
+        ratios = self._testrow(e, mo[1])
+        testvalue = self._testrow(e, mo[0])
+        return ratios / testvalue
+
+    def gradient_laplacian(self, e, epos):
+        s = int(e >= self._nelec[0])
+        ao = self.evaluate_orbitals(epos, eval_str="PBCGTOval_sph_deriv2")
+        mo = [
+            np.dot(
+                np.concatenate([ak[0:4], ak[[4, 7, 9]].sum(axis=0, keepdims=True)]),
+                self.parameters[self._coefflookup[s]][k],
+            )
+            for k, ak in enumerate(ao)
+        ]
+        mo = np.concatenate(mo, axis=-1)
+        ratios = np.asarray([self._testrow(e, x) for x in mo])
+        return ratios[1:-1] / ratios[:1], ratios[-1] / ratios[0]
+
+    def pgradient(self):
+        d = {}
+        # for parm in self.parameters:
+        #    s = int("beta" in parm)
+        #    # Get AOs for our spin channel only
+        #    i0, i1 = s * self._nelec[0], self._nelec[0] + s * self._nelec[1]
+        #    ao = self._aovals[:, :, i0:i1]  # (kpt, config, electron, ao)
+        #    pgrad_shape = (ao.shape[1],) + self.parameters[parm].shape
+        #    pgrad = np.zeros(pgrad_shape)
+        #    # Compute derivatives w.r.t. MO coefficients
+        #    for k in range(self.nk):
+        #        for i in range(self._nelec[s]):
+        #            for j in range(ao.shape[2]):
+        #                pgrad[:, k, j, i] = self._testcol(i, s, ao[k, :, :, j])
+        #    d[parm] = np.array(pgrad)
+        return d
+
+    def plot_orbitals(self, mf, norb, spin_channel=0, basename="", nx=80, ny=80, nz=80):
+        from pyqmc.coord import PeriodicConfigs
+
+        grid = np.meshgrid(*[np.arange(n) / n for n in [nx, ny, nz]], indexing="ij")
+        grid = np.stack([g.ravel() for g in grid]).T
+        grid = np.linalg.dot(grid, self.supercell.lattice_vectors())
+        configs = PeriodicConfigs(
+            grid.reshape((-1, 16, 3)), self._cell.lattice_vectors()
+        )
+        nconf, nelec, ndim = configs.configs.shape
+        ao = self.evaluate_orbitals(configs)
+
+        mo_coeff = np.asarray(mf.mo_coeff)
+        coeff = []
+        for kind in self.kinds:
+            if len(mf.mo_coeff[0][0].shape) == 2:
+                mca = mo_coeff[spin_channel][kind][:, :norb]
+            else:
+                mca = mf.mo_coeff[kind][:, :norb]
+            mca = np.real_if_close(mca, tol=self.real_tol)
+            coeff.append(mca)
+
+        mo = []
+        nsorb = int(np.round(np.linalg.det(self.S) * norb))
+        for k in range(self.nk):
+            mo.append(np.dot(ao[k], coeff[k]))
+        mo = np.concatenate(mo, axis=-1).reshape(-1, nsorb)
+
+        for i in range(nsorb):
+            fname = basename + "mo{0}.cube".format(i)
+            print("writing", fname, mo[..., i].shape)
+            self.generate_cube(fname, mo[..., i], nx, ny, nz)
+
+    def generate_cube(self, fname, vals, nx, ny, nz, comment="HEADER LINE\n"):
+        import cubetools
+
+        cube = {}
+        cube["comment"] = comment
+        cube["type"] = "\n"
+        cube["natoms"] = self.supercell.natm
+        cube["origin"] = np.zeros(3)
+        cube["ints"] = np.array([nx, ny, nz])
+        cube["latvec"] = self.supercell.lattice_vectors()
+        cube["latvec"] = cube["latvec"] / cube["ints"][:, np.newaxis]
+        cube["atomname"] = self.supercell.atom_charges()
+        cube["atomxyz"] = self.supercell.atom_coords()
+        cube["data"] = np.reshape(vals, (nx, ny, nz))
+        with open(fname, "w") as f:
+            cubetools.write_cube(cube, f)
+
+
+def generate_test_inputs():
+    import pyqmc
+    from pyqmc.coord import PeriodicConfigs
+    from pyscf.pbc import gto, scf
+    from pyscf.pbc.dft.multigrid import multigrid
+    from pyscf.pbc import tools
+    from pyscf import lib
+
+    from_chkfile = True
+
+    if from_chkfile:
+
+        def loadchkfile(chkfile):
+            cell = gto.cell.loads(lib.chkfile.load(chkfile, "mol"))
+            kpts = cell.make_kpts([1, 1, 1])
+            mf = scf.KRKS(cell, kpts)
+            mf.__dict__.update(lib.chkfile.load(chkfile, "scf"))
+            return cell, mf
+
+        cell1, mf1 = loadchkfile("mf1.chkfile")
+        cell2, mf2 = loadchkfile("mf2.chkfile")
+    else:
+        L = 4
+        cell2 = gto.M(
+            atom="""H     {0}      {0}      {0}                
+                      H     {1}      {1}      {1}""".format(
+                0.0, L * 0.25
+            ),
+            basis="sto-3g",
+            a=np.eye(3) * L,
+            spin=0,
+            unit="bohr",
+        )
+
+        print("Primitive cell")
+        kpts = cell2.make_kpts((2, 2, 2))
+        mf2 = scf.KRKS(cell2, kpts)
+        mf2.xc = "pbe"
+        mf2.chkfile = "mf2.chkfile"
+        mf2 = mf2.run()
+
+        print("Supercell")
+        cell1 = tools.super_cell(cell2, [2, 2, 2])
+        kpts = [[0, 0, 0]]
+        mf1 = scf.KRKS(cell1, kpts)
+        mf1.xc = "pbe"
+        mf1.chkfile = "mf1.chkfile"
+        mf1 = mf1.run()
+
+    # wf1 = pyqmc.PySCFSlaterUHF(cell1, mf1)
+    wf1 = PySCFSlaterPBC(cell1, mf1, supercell=1 * np.eye(3))
+    wf2 = PySCFSlaterPBC(cell2, mf2, supercell=2 * np.eye(3))
+
+    configs = pyqmc.initial_guess(cell1, 10, 0.1)
+
+    return wf1, wf2, configs
+
+
+def test_recompute(wf1, wf2, configs):
+    p1, m1 = wf1.recompute(configs)
+    p2, m2 = wf2.recompute(configs)
+
+    print("phase")
+    print("p1", p1)
+    print("p2", p2)
+    print("p1/p2", p1 / p2)
+    print("log magnitude")
+    print("m1", m1)
+    print("m2", m2)
+    print("m1-m2", m1 - m2)
+
+    p_err = np.linalg.norm(p1 / p2 - p1[0] / p2[0])
+    m_err = np.linalg.norm(m1 - m2 - m1[0] + m2[0])
+    assert p_err < 1e-10, (p_err, m_err)
+    assert m_err < 1e-1, (p_err, m_err)
+
+
+if __name__ == "__main__":
+    from pyqmc.testwf import (
+        test_updateinternals,
+        test_wf_gradient,
+        test_wf_laplacian,
+        test_wf_gradient_laplacian,
+    )
+
+    wf1, wf2, configs = generate_test_inputs()
+    test_recompute(wf1, wf2, configs)
+    test_updateinternals(wf1, configs)
+    test_updateinternals(wf2, configs)
+    test_wf_gradient(wf1, configs)
+    test_wf_gradient(wf2, configs)
+    test_wf_laplacian(wf1, configs)
+    test_wf_laplacian(wf2, configs)
+    test_wf_gradient_laplacian(wf1, configs)
+    test_wf_gradient_laplacian(wf2, configs)