import numpy as np
from pyscf import gto, scf, lo
from pyqmc import PySCFSlaterUHF
from pyqmc.mc import initial_guess, vmc
from pyqmc.accumulators import EnergyAccumulator
from pyqmc.tbdm import TBDMAccumulator, normalize_tbdm
from pyqmc.obdm import OBDMAccumulator, normalize_obdm
from pandas import DataFrame




###########################################################
def singledet_tbdm(mf,mfobdm):
    '''Computes the single Sltater determinant tbdm.'''
    if isinstance(mf, scf.hf.RHF):
        #norb=mf.mo_energy.size
        norb=mfobdm.shape[1]
        mftbdm=np.tile(np.nan,[norb,norb,norb,norb])
        mftbdm=np.einsum('ik,jl->ijkl',mfobdm,mfobdm) - np.einsum('il,jk->ijkl',mfobdm,mfobdm)
        # Rotation into pySCF's 2-RDMs notation
        mftbdm=np.transpose(mftbdm,axes=(0,2,1,3))
    elif isinstance(mf, scf.uhf.UHF):
        #norb=mf.mo_energy[0].size
        norb=mfobdm.shape[1]
        mftbdm=np.tile(np.nan,[2,2]+[norb,norb,norb,norb])
        for spin in 0,1:
            mftbdm[spin,spin]=np.einsum('ik,jl->ijkl',mfobdm[spin],mfobdm[spin]) - np.einsum('il,jk->ijkl',mfobdm[spin],mfobdm[spin])
        mftbdm[0,1]=np.einsum('ik,jl->ijkl',mfobdm[0],mfobdm[1])
        mftbdm[1,0]=np.einsum('ik,jl->ijkl',mfobdm[1],mfobdm[0])
        # Rotation into pySCF's 2-RDMs notation
        mftbdm=np.transpose(mftbdm,axes=(0,1,2,4,3,5))
        
    return mftbdm
###########################################################



###########################################################
def make_combined_spin_iaos(cell,mf,mos,iao_basis='minao'):
  ''' Make IAOs for up and down MOs together for all k points. 
  Args:
    cell (PySCF cell): Cell for the calculation.
    mf (PySCF UKS or UHF object): Contains the MOs information.
    mos (array): indices of the MOs to use to make the IAOs.
    basis (basis): IAO basis desired (in PySCF format).
  Returns:
    iaos_all (list): each list entry is np array of IAO orbitals 
                     in the basis of cell for a given k point.
  '''
  #print("Making combined spin-up and spin-dw IAOs...")
  ovlp = mf.get_ovlp()
  # Concatenates the spin-up and the spin-down chosen MOs
  coefs = np.array(mf.mo_coeff)[:,:,mos] # Notice that, unlike the KUHF case, here we do not need to transpose the matrix
  coefs = np.concatenate([coefs[0].T,coefs[1].T]).T
  iaos=lo.iao.iao(cell, coefs, minao=iao_basis)  
  iaos=lo.vec_lowdin(iaos, ovlp)
  return np.array([iaos,iaos])
###########################################################




###########################################################
def make_separate_spin_iaos(cell,mf,mos,iao_basis='minao'):
  ''' Make IAOs for up and down MOs separately for all k points. 
  Args:
    cell (PySCF cell): Cell for the calculation.
    mf (PySCF UKS or UHF object): Contains the MOs information.
    mos (array): indices of the MOs to use to make the IAOs.
    basis (basis): IAO basis desired (in PySCF format).
  Returns:
    iaos_all (list): each list entry is np array of IAO orbitals 
                     in the basis of cell for a given k point.
  '''
  #print("Making combined spin-up and spin-dw IAOs...")
  ovlp = mf.get_ovlp()
  coefs = np.array(mf.mo_coeff)[:,:,mos]
  iaos_up=lo.iao.iao(cell, coefs[0], minao=iao_basis)
  iaos_up=lo.vec_lowdin(iaos_up, ovlp)
  iaos_down=lo.iao.iao(cell, coefs[1], minao=iao_basis)  
  iaos_down=lo.vec_lowdin(iaos_down, ovlp)
  return np.array([iaos_up,iaos_down])
###########################################################



###########################################################
def reps_combined_spin_iaos(iaos,mf,mos):
  ''' Representation of MOs in IAO basis.
  Args:
    iaos (array): coefficients of IAOs in AO basis.
    mf (UKS or UHF object): the MOs are in here.
    mos (array): MOs to find representation of. Not necessarily the same as in make_combined_spin_iaos()!!!
  Returns:
    array: MO coefficients in IAO basis (remember that MOs are the columns).
  '''
  # Checks if mos has 2 spins
  if len(mos)!=2:
    mos=np.array([mos,mos])
  # Computes MOs passed in array 'mos' in terms of the 'iaos' basis
  if len(iaos.shape)==2:
    iao_reps = [np.dot( np.dot(iaos.T,mf.get_ovlp()), (np.array(mf.mo_coeff)[s,:,mos[s]]).transpose((1,0)) ) for s in range(np.array(mf.mo_coeff).shape[0])]
  else:
    iao_reps = [np.dot( np.dot(iaos[s].T,mf.get_ovlp()), (np.array(mf.mo_coeff)[s,:,mos[s]]).transpose((1,0)) ) for s in range(np.array(mf.mo_coeff).shape[0])]
  
  return iao_reps
###########################################################



def test(atom='He', total_spin=0, total_charge=0, scf_basis='sto-3g'):
    mol = gto.M(
        atom="%s 0. 0. 0.; %s 0. 0. 1.5"%(atom,atom), basis=scf_basis, unit="bohr", verbose=4, spin=total_spin, charge=total_charge,
    )
    mf = scf.UHF(mol).run()
    # Intrinsic Atomic Orbitals
    iaos=make_separate_spin_iaos(mol,mf,np.array([i for i in range(mol.natm)]),iao_basis='minao')
    #iaos=make_combined_spin_iaos(mol,mf,np.array([i for i in range(mol.natm)]),iao_basis='minao')
    # MOs in the IAO basis
    mo = reps_combined_spin_iaos(iaos,mf,np.einsum('i,j->ji',np.arange(mf.mo_coeff[0].shape[1]),np.array([1,1])))
    # Mean-field obdm in IAO basis
    mfobdm = mf.make_rdm1(mo, mf.mo_occ)
    # Mean-field tbdm in IAO basis
    mftbdm=singledet_tbdm(mf,mfobdm)

    ### Test TBDM calculation.
    # VMC params
    nconf = 500
    n_vmc_steps = 400
    vmc_tstep = 0.3
    vmc_warmup = 30
    # TBDM params
    tbdm_sweeps = 1
    tbdm_tstep = 0.5
    
    wf = PySCFSlaterUHF(mol, mf) # Single-Slater (no jastrow) wf
    configs = initial_guess(mol, nconf)
    energy = EnergyAccumulator(mol)
    obdm_up = OBDMAccumulator(mol=mol, orb_coeff=iaos[0], nsweeps=tbdm_sweeps, spin=0)
    obdm_down = OBDMAccumulator(mol=mol, orb_coeff=iaos[1], nsweeps=tbdm_sweeps, spin=1)
<<<<<<< HEAD
    tbdm_up_up = TBDMAccumulator(mol=mol, orb_coeff=iaos, spin = (0,0), nsweeps=tbdm_sweeps, tstep=tbdm_tstep)
    tbdm_up_down = TBDMAccumulator(mol=mol, orb_coeff=iaos, spin = (0,1), nsweeps=tbdm_sweeps, tstep=tbdm_tstep)
    tbdm_down_up = TBDMAccumulator(mol=mol, orb_coeff=iaos, spin = (1,0), nsweeps=tbdm_sweeps, tstep=tbdm_tstep)
    tbdm_down_down = TBDMAccumulator(mol=mol, orb_coeff=iaos, spin = (1,1), nsweeps=tbdm_sweeps, tstep=tbdm_tstep)

    print('VMC...')
    if(total_spin == 2):
      df, coords = vmc(
          wf,
          configs,
          nsteps=n_vmc_steps,
          tstep=vmc_tstep,
          accumulators={
              "energy": energy,
              "obdm_up": obdm_up,
              "obdm_down": obdm_down,
              "tbdm_up_up": tbdm_up_up,
              "tbdm_up_down": tbdm_up_down,
              "tbdm_down_up": tbdm_down_up,
          },
          verbose=True,
      )    
    else:
      df, coords = vmc(
          wf,
          configs,
          nsteps=n_vmc_steps,
          tstep=vmc_tstep,
          accumulators={
              "energy": energy,
              "obdm_up": obdm_up,
              "obdm_down": obdm_down,
              "tbdm_up_up": tbdm_up_up,
              "tbdm_up_down": tbdm_up_down,
              "tbdm_down_up": tbdm_down_up,
              "tbdm_down_down": tbdm_down_down,
          },
          verbose=True,
      )    
=======
    tbdm_upup = TBDMAccumulator(mol=mol, orb_coeff=iaos, nsweeps=tbdm_sweeps, tstep=tbdm_tstep, spin=(0,0))
    tbdm_updown = TBDMAccumulator(mol=mol, orb_coeff=iaos, nsweeps=tbdm_sweeps, tstep=tbdm_tstep, spin=(0,1))
    tbdm_downup = TBDMAccumulator(mol=mol, orb_coeff=iaos, nsweeps=tbdm_sweeps, tstep=tbdm_tstep, spin=(1,0))
    tbdm_downdown = TBDMAccumulator(mol=mol, orb_coeff=iaos, nsweeps=tbdm_sweeps, tstep=tbdm_tstep, spin=(1,1))
    
    print('VMC...')
    df, coords = vmc(
        wf,
        configs,
        nsteps=n_vmc_steps,
        tstep=vmc_tstep,
        accumulators={
            "energy": energy,
            "obdm_up": obdm_up,
            "obdm_down": obdm_down,
            "tbdm_upup": tbdm_upup,
            "tbdm_updown": tbdm_updown,
            "tbdm_downup": tbdm_downup,
            "tbdm_downdown": tbdm_downdown,
        },
        verbose=True,
    )    
>>>>>>> cccc29dd
    df = DataFrame(df)

    # Compares obdm from QMC and MF
    obdm_est = {}
    for k in ["obdm_up", "obdm_down"]:
        avg_norm = np.array(df.loc[vmc_warmup:, k + "norm"].values.tolist()).mean(axis=0)
        avg_obdm = np.array(df.loc[vmc_warmup:, k + "value"].values.tolist()).mean(axis=0)
        obdm_est[k] = normalize_obdm(avg_obdm, avg_norm)
    qmcobdm=np.array([obdm_est['obdm_up'],obdm_est['obdm_down']])
    print('\nComparing QMC and MF obdm:')
    for s in [0,1]:
        #print('QMC obdm[%d]:\n'%s,qmcobdm[s])
        #print('MF obdm[%d]:\n'%s,mfobdm[s])
        print('diff[%d]:\n'%s,qmcobdm[s]-mfobdm[s])
        
    # Compares tbdm from QMC and MF
    tbdm_est = {}
<<<<<<< HEAD
    print(df.keys())
    for t in ['tbdm_up_up','tbdm_up_down','tbdm_down_up','tbdm_down_down']:
        splitt = t.split("_")
        value = np.array(df.loc[vmc_warmup:, t+"value"].values.tolist()).mean(axis=0)
        norm = {
                "up": np.array(df.loc[vmc_warmup:, t+"norm_up"].values.tolist()).mean(axis=0),
                "down":np.array(df.loc[vmc_warmup:, t+"norm_down"].values.tolist()).mean(axis=0),
        }
        tbdm_est[t] = normalize_tbdm(value, norm[splitt[-2]], norm[splitt[-1]])
    qmctbdm=np.array([ [tbdm_est["tbdm_up_up"],tbdm_est["tbdm_up_down"]],[tbdm_est["tbdm_down_up"],tbdm_est["tbdm_down_down"]]])
=======
    for t in ['tbdm_upup','tbdm_updown','tbdm_downup','tbdm_downdown']:
        for k in df.keys():
            if k.startswith(t+'norm_'):
                avg_norm[k.split('_')[-1]] = np.array(df.loc[vmc_warmup:, k].values.tolist()).mean(axis=0)
            if k.startswith(t+'value'):
                avg_tbdm[k.split('_')[-1]] = np.array(df.loc[vmc_warmup:, k].values.tolist()).mean(axis=0)
    for k in avg_tbdm.keys():
        tbdm_est[k] = normalize_tbdm(avg_tbdm[k], avg_norm['a'], avg_norm['b'])
    qmctbdm=np.array([ [tbdm_est["upupvalue"],tbdm_est["updownvalue"]],[tbdm_est["downupvalue"],tbdm_est["downdownvalue"]]])
>>>>>>> cccc29dd
    print('\nComparing QMC and MF tbdm:')
    check = [[0,0],[0,1],[1,0],[1,1]]
    if total_spin == 2: check = [[0,0],[0,1],[1,0]]
    for sa,sb in check:
        #print('QMC tbdm[%d,%d]:\n'%(sa,sb),qmctbdm[sa,sb])
        #print('MF tbdm[%d,%d]:\n'%(sa,sb),mftbdm[sa,sb])
        diff=qmctbdm[sa,sb]-mftbdm[sa,sb]
        print('diff[%d,%d]:\n'%(sa,sb),diff)
        assert np.max(np.abs(diff)) < 0.05

if __name__ == "__main__":
    # Tests He2 molecule (Sz=0)
    test(atom='He',total_spin=0,scf_basis='cc-pvdz')
<<<<<<< HEAD
    # Tests He2 molecule (Sz=2)
    test(atom='He',total_spin=2,scf_basis='cc-pvdz')
=======
    # Tests He2- molecule (Sz=1)
    test(atom='He',total_spin=1,total_charge=-1,scf_basis='cc-pvdz')
    
    
>>>>>>> cccc29dd
<|MERGE_RESOLUTION|>--- conflicted
+++ resolved
@@ -139,47 +139,6 @@
     energy = EnergyAccumulator(mol)
     obdm_up = OBDMAccumulator(mol=mol, orb_coeff=iaos[0], nsweeps=tbdm_sweeps, spin=0)
     obdm_down = OBDMAccumulator(mol=mol, orb_coeff=iaos[1], nsweeps=tbdm_sweeps, spin=1)
-<<<<<<< HEAD
-    tbdm_up_up = TBDMAccumulator(mol=mol, orb_coeff=iaos, spin = (0,0), nsweeps=tbdm_sweeps, tstep=tbdm_tstep)
-    tbdm_up_down = TBDMAccumulator(mol=mol, orb_coeff=iaos, spin = (0,1), nsweeps=tbdm_sweeps, tstep=tbdm_tstep)
-    tbdm_down_up = TBDMAccumulator(mol=mol, orb_coeff=iaos, spin = (1,0), nsweeps=tbdm_sweeps, tstep=tbdm_tstep)
-    tbdm_down_down = TBDMAccumulator(mol=mol, orb_coeff=iaos, spin = (1,1), nsweeps=tbdm_sweeps, tstep=tbdm_tstep)
-
-    print('VMC...')
-    if(total_spin == 2):
-      df, coords = vmc(
-          wf,
-          configs,
-          nsteps=n_vmc_steps,
-          tstep=vmc_tstep,
-          accumulators={
-              "energy": energy,
-              "obdm_up": obdm_up,
-              "obdm_down": obdm_down,
-              "tbdm_up_up": tbdm_up_up,
-              "tbdm_up_down": tbdm_up_down,
-              "tbdm_down_up": tbdm_down_up,
-          },
-          verbose=True,
-      )    
-    else:
-      df, coords = vmc(
-          wf,
-          configs,
-          nsteps=n_vmc_steps,
-          tstep=vmc_tstep,
-          accumulators={
-              "energy": energy,
-              "obdm_up": obdm_up,
-              "obdm_down": obdm_down,
-              "tbdm_up_up": tbdm_up_up,
-              "tbdm_up_down": tbdm_up_down,
-              "tbdm_down_up": tbdm_down_up,
-              "tbdm_down_down": tbdm_down_down,
-          },
-          verbose=True,
-      )    
-=======
     tbdm_upup = TBDMAccumulator(mol=mol, orb_coeff=iaos, nsweeps=tbdm_sweeps, tstep=tbdm_tstep, spin=(0,0))
     tbdm_updown = TBDMAccumulator(mol=mol, orb_coeff=iaos, nsweeps=tbdm_sweeps, tstep=tbdm_tstep, spin=(0,1))
     tbdm_downup = TBDMAccumulator(mol=mol, orb_coeff=iaos, nsweeps=tbdm_sweeps, tstep=tbdm_tstep, spin=(1,0))
@@ -202,7 +161,6 @@
         },
         verbose=True,
     )    
->>>>>>> cccc29dd
     df = DataFrame(df)
 
     # Compares obdm from QMC and MF
@@ -220,18 +178,6 @@
         
     # Compares tbdm from QMC and MF
     tbdm_est = {}
-<<<<<<< HEAD
-    print(df.keys())
-    for t in ['tbdm_up_up','tbdm_up_down','tbdm_down_up','tbdm_down_down']:
-        splitt = t.split("_")
-        value = np.array(df.loc[vmc_warmup:, t+"value"].values.tolist()).mean(axis=0)
-        norm = {
-                "up": np.array(df.loc[vmc_warmup:, t+"norm_up"].values.tolist()).mean(axis=0),
-                "down":np.array(df.loc[vmc_warmup:, t+"norm_down"].values.tolist()).mean(axis=0),
-        }
-        tbdm_est[t] = normalize_tbdm(value, norm[splitt[-2]], norm[splitt[-1]])
-    qmctbdm=np.array([ [tbdm_est["tbdm_up_up"],tbdm_est["tbdm_up_down"]],[tbdm_est["tbdm_down_up"],tbdm_est["tbdm_down_down"]]])
-=======
     for t in ['tbdm_upup','tbdm_updown','tbdm_downup','tbdm_downdown']:
         for k in df.keys():
             if k.startswith(t+'norm_'):
@@ -241,7 +187,6 @@
     for k in avg_tbdm.keys():
         tbdm_est[k] = normalize_tbdm(avg_tbdm[k], avg_norm['a'], avg_norm['b'])
     qmctbdm=np.array([ [tbdm_est["upupvalue"],tbdm_est["updownvalue"]],[tbdm_est["downupvalue"],tbdm_est["downdownvalue"]]])
->>>>>>> cccc29dd
     print('\nComparing QMC and MF tbdm:')
     check = [[0,0],[0,1],[1,0],[1,1]]
     if total_spin == 2: check = [[0,0],[0,1],[1,0]]
@@ -255,12 +200,5 @@
 if __name__ == "__main__":
     # Tests He2 molecule (Sz=0)
     test(atom='He',total_spin=0,scf_basis='cc-pvdz')
-<<<<<<< HEAD
-    # Tests He2 molecule (Sz=2)
-    test(atom='He',total_spin=2,scf_basis='cc-pvdz')
-=======
     # Tests He2- molecule (Sz=1)
-    test(atom='He',total_spin=1,total_charge=-1,scf_basis='cc-pvdz')
-    
-    
->>>>>>> cccc29dd
+    test(atom='He',total_spin=1,total_charge=-1,scf_basis='cc-pvdz')