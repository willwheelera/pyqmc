import numpy as np
from func3d import GaussianFunction


def eedist(configs):
    """returns a list of electron-electron distances within a collection """
    ne=configs.shape[1]
    d=np.zeros((configs.shape[0],int(ne*(ne-1)/2),3))
    c=0
    for i in range(ne):
        for j in range(i+1,ne):
            d[:,c,:]=configs[:,j,:]-configs[:,i,:]
            c+=1
    return d
    

def eedist_i(configs,vec):
    """returns a list of electron-electron distances from an electron at position 'vec'
    configs will most likely be [nconfig,electron,dimension], and vec will be [nconfig,dimension]
    """
    ne=configs.shape[1]
    return vec[:,np.newaxis,:]-configs
    
    

class Jastrow2B:
    """A simple two-body Jastrow factor that is written as 
    :math:`\ln \Psi_J  = \sum_k c_k \sum_{i<j} b(r_{ij})`
    b are function objects
    """
    def __init__(self,nconfig,mol):
        self.parameters={}
        nexpand=2
        self._nelec=np.sum(mol.nelec)
        self._mol=mol
        self.basis=[GaussianFunction(0.2*2**n) for n in range(1,nexpand)]
        self.parameters['coeff']=np.zeros(nexpand)
        self._bvalues=np.zeros((nconfig,nexpand))
        self._configscurrent=np.zeros((nconfig,self._nelec,3))

    def recompute(self,configs):
        """ """
        u=0.0
        self._configscurrent=configs.copy()
        #We will save the b sums over i,j in _bvalues
        
        #package the electron-electron distances into a 1d array
        d=eedist(configs)
        d=d.reshape((-1,3))

        for i,b in enumerate(self.basis):
            self._bvalues[:,i]=np.sum(b.value(d).reshape( (configs.shape[0],-1) ),axis=1) 
        u=np.einsum("ij,j->i",self._bvalues,self.parameters['coeff'])
        return (1,u)

    def updateinternals(self,e,configs,mask=None):
        """  """
        #update b and c sums. This overlaps with testvalue()
        if mask is None:
<<<<<<< HEAD
            mask=[True]*self._configscurrent.shape[0]
        self._configscurrent[mask,e,:]=configs[mask,e,:]
=======
            mask=[True]*self._eposcurrent.shape[0]
        self._eposcurrent[mask,e,:]=epos[mask,:]
>>>>>>> 2c87c712

    def value(self): 
        """  """
        u=np.einsum("ij,j->i",self._bvalues,self.parameters['coeff'])
        return (1,u)       

    def gradient(self,e,epos):
        """We compute the gradient for electron e as 
        :math:`\grad_e \ln \Psi_J = \sum_k c_k \sum_{j > e} \grad_e b_k(r_{ej})  + \sum_{i < e} \grad_e b_k(r_{ie}) `
        So we need to compute the gradient of the b's for these indices. 
        Note that we need to compute distances between electron position given and the current electron distances.
        We will need this for laplacian() as well"""
        nconf=epos.shape[0]
        ne=self._configscurrent.shape[1]
        dnew=eedist_i(self._configscurrent,epos)

        mask=[True]*ne
        mask[e]=False
        dnew=dnew[:,mask,:]
        dnew=dnew.reshape(-1,3)
        
        delta=np.zeros((3,nconf))
        for c,b in zip(self.parameters['coeff'],self.basis):
            delta+=c*np.sum(b.gradient(dnew).reshape(nconf,-1,3),axis=1).T
        return delta


    def laplacian(self,e,epos):
        """ """
        nconf=epos.shape[0]
        ne=self._configscurrent.shape[1]
        dnew=eedist_i(self._configscurrent,epos)
        mask=[True]*ne
        mask[e]=False
        dnew=dnew[:,mask,:]
        dnew=dnew.reshape(-1,3)
        delta=np.zeros(nconf)
        for c,b in zip(self.parameters['coeff'],self.basis):
            delta+=c*np.sum(b.laplacian(dnew).reshape(nconf,-1),axis=1)
        g=self.gradient(e,epos)
        return delta + np.sum(g**2,axis=0)
        

    def testvalue(self,e,epos):
        """
        here we will evaluate the b's for a given electron (both the old and new) 
        and work out the updated value. This allows us to save a lot of memory
        """
        nconf=epos.shape[0]
        dnew=eedist_i(self._configscurrent,epos).reshape((-1,3))
        dold=eedist_i(self._configscurrent,self._configscurrent[:,e,:]).reshape((-1,3))
        delta=np.zeros(nconf)
        for c,b in zip(self.parameters['coeff'],self.basis):
            delta+=c*np.sum((b.value(dnew)-b.value(dold)).reshape(nconf,-1),axis=1)
        return np.exp(delta)

    def pgradient(self):
        """Given the b sums, this is pretty trivial for the coefficient derivatives.
        For the derivatives of basis functions, we will have to compute the derivative of all the b's 
        and redo the sums, similar to recompute() """
        return {'coeff':self._bvalues}

def test(): 
    from pyscf import lib, gto, scf
    np.random.seed(10)
    
    mol = gto.M(atom='Li 0. 0. 0.; H 0. 0. 1.5', basis='cc-pvtz',unit='bohr')
    nconf=20
    configs=np.random.randn(nconf,np.sum(mol.nelec),3)
    
    jastrow=Jastrow2B(nconf,mol)
    jastrow.parameters['coeff']=np.random.random(jastrow.parameters['coeff'].shape)
    print('coefficients',jastrow.parameters['coeff'])
    import testwf
    for delta in [1e-3,1e-4,1e-5,1e-6,1e-7]:
        print('delta', delta, "Testing gradient",testwf.test_wf_gradient(jastrow,configs,delta=delta))
        print('delta', delta, "Testing laplacian", testwf.test_wf_laplacian(jastrow,configs,delta=delta))
        print('delta', delta, "Testing pgradient", testwf.test_wf_pgradient(jastrow,configs,delta=delta))
    
if __name__=="__main__":
    test()
<|MERGE_RESOLUTION|>--- conflicted
+++ resolved
@@ -53,17 +53,12 @@
         u=np.einsum("ij,j->i",self._bvalues,self.parameters['coeff'])
         return (1,u)
 
-    def updateinternals(self,e,configs,mask=None):
+    def updateinternals(self,e,epos,mask=None):
         """  """
         #update b and c sums. This overlaps with testvalue()
         if mask is None:
-<<<<<<< HEAD
-            mask=[True]*self._configscurrent.shape[0]
-        self._configscurrent[mask,e,:]=configs[mask,e,:]
-=======
             mask=[True]*self._eposcurrent.shape[0]
-        self._eposcurrent[mask,e,:]=epos[mask,:]
->>>>>>> 2c87c712
+        self._configscurrent[mask,e,:]=epos[mask,:]
 
     def value(self): 
         """  """
