import numpy as np 
from energy import * 
"""returns energy of each configuration in a dictionary"""
class EnergyAccumulator:
  def __init__(self, mol):
    self.mol = mol

  def __call__(self,configs, wf):
    return energy(self.mol, configs, wf)
<<<<<<< HEAD
=======

>>>>>>> d1ad4ca7


"""returns parameter derivatives of energy for each configuration"""
class PGradAccumulator:
  def __init__ (self,EnergyAccumulator):
    self.EnergyAccumulator = EnergyAccumulator

  def __call__(self,configs,wf):
    d=self.EnergyAccumulator(configs,wf)
    energy = d['total']
    pgrad = wf.pgradient(configs)
    for k,grad in pgrad.items():
        d['dpH_'+k] = energy[:,np.newaxis,np.newaxis]*grad
        d['dppsi_'+k] = grad
    return d
<|MERGE_RESOLUTION|>--- conflicted
+++ resolved
@@ -7,11 +7,6 @@
 
   def __call__(self,configs, wf):
     return energy(self.mol, configs, wf)
-<<<<<<< HEAD
-=======
-
->>>>>>> d1ad4ca7
-
 
 """returns parameter derivatives of energy for each configuration"""
 class PGradAccumulator:
